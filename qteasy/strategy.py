# coding=utf-8
# ======================================
# File:     strategy.py
# Author:   Jackie PENG
# Contact:  jackie.pengzhao@gmail.com
# Created:  2020-09-27
# Desc:
#   Strategy Base Classes and its derived
#   Classes.
# ======================================

import numpy as np
from abc import abstractmethod, ABCMeta
from .utilfuncs import str_to_list
from .utilfuncs import TIME_FREQ_STRINGS


class BaseStrategy:
    """ 量化投资策略的抽象基类，所有策略都继承自该抽象类，本类定义了generate抽象方法模版，供具体的策略类调用
    """
    __mataclass__ = ABCMeta

    AVAILABLE_BT_PRICE_TYPES = ['open', 'high', 'low', 'close',
                                'buy1', 'buy2', 'buy3', 'buy4', 'buy5',
                                'sell1', 'sell2', 'sell3', 'sell4', 'sell5']

    def __init__(self,
                 pars: any = None,
                 opt_tag: int = 0,
                 stg_type: str = 'strategy type',
                 name: str = 'strategy name',
                 description: str = 'intro text of strategy',
                 par_count: int = None,
                 par_types: [list, str] = None,
                 par_range: [list, tuple] = None,
                 data_freq: str = 'd',
                 sample_freq: str = 'd',
                 window_length: int = 270,
                 data_types: [str, list] = 'close',
                 bt_price_type: str = 'close',
                 reference_data_types: [str, list] = ''):
        """ 初始化策略

        Parameters
        ----------
        pars: any
            策略参数，可以是任意类型，但是需要根据具体的策略类来确定具体的参数类型
        opt_tag: int {0, 1}
            策略的优化标签，0表示不参与优化，1表示参与优化
        stg_type: str
            策略类型，用户自定义，用于区分不同的策略，例如均线策略、趋势跟随策略等
        name: str
            策略名称，用户自定义策略的名称，用于区分不同的策略
        description: str
            策略描述，用户自定义策略的描述，用于区分不同的策略
        par_count: int
            策略可调参数的个数
        par_types: list of str, {'int', 'float', 'enum'}
            策略可调参数的类型，每个参数的类型可以是int, float或enum
        par_range: list or tuple
            策略可调参数的取值范围，每个参数的取值范围可以是一个tuple，也可以是一个list
        data_freq: str {'d', 'w', 'm', 'q', 'y'}
            策略使用的数据频率，可以是日频、周频、月频、季频或年频
        sample_freq: str {'d', 'w', 'm', 'q', 'y'}
            策略使用的采样频率，可以是日频、周频、月频、季频或年频
        window_length: int
            策略使用的数据窗口长度，即策略使用的历史数据的长度
        data_types: str or list of str
            策略使用的数据类型，例如close, open, high, low等
        bt_price_type: str {'open', 'high', 'low', 'close'}
            策略回测时使用的价格类型，可以是开盘价、收盘价、最高价、最低价等
        reference_data_types: str or list of str
            策略使用的参考数据类型，例如close, open, high, low等

        Returns
        -------
        None
        """
        # 检查策略参数是否合法：
        # 如果给出了策略参数，则根据参数推测并设置par_count/par_types/par_range等三个参数
        from qteasy import logger_core
        logger_core.info(f'initializing new Strategy: type: {stg_type}, name: {name}, text: {description}')
        implied_par_count = None
        implied_par_types = None
        implied_par_range = None
        if pars is None:
            pass
        # 如果给出了pars且为tuple时，推测 par_count, par_types, par_range 三个参数的值
        elif isinstance(pars, (tuple, list)):
            implied_par_count = len(pars)
            implied_par_types = []
            implied_par_range = []
            for item in pars:
                if isinstance(item, int):
                    implied_par_types.append('int')
                    implied_par_range.append((item, item + 1))
                elif isinstance(item, float):
                    implied_par_types.append('float')
                    implied_par_range.append((item - 1, item + 1))
                elif isinstance(item, str):
                    implied_par_types.append('enum')
                    implied_par_range.append(tuple([item]))
                else:
                    raise TypeError(f'Invalid parameter item type: ({type(item)}), parameter can only contain'
                                    f'integers, floats or strings')
        # 如果给出了pars且为dict时，仅检查是否dict中的所有值都是tuple
        elif isinstance(pars, dict):
            if not all(isinstance(item, tuple) for item in pars.values()):
                raise TypeError(f'All items is a dict type parameter should be tuples, invalid type encountered')

        else:
            raise TypeError(f'Invalid parameter type. pars should be a tuple, '
                            f'a list or a dict, got {type(pars)} instead.')

        # 如果给出了par_count/par_types/par_range等三个参数，则检查其合法性，如果合法，替换
        # 推测参数（若存在），如果不合法，使用推测参数（若存在）并给出警告，如果推测参数不存在，
        # 则报错，并给出有价值的指导意见
        if par_count is None:
            par_count = implied_par_count
        else:
            # TODO: 按照当前的代码，par_count一但设置后就无法修改，这点是否合理？
            if not isinstance(par_count, int):
                raise TypeError(f'parameter count (par_count) should be a integer, got {type(par_count)} instead.')
            if par_count < 0:
                raise ValueError(f'Invalid parameter count ({par_count}), it should not be less than 0')
            if implied_par_count is not None:
                if par_count != implied_par_count:
                    logger_core.warning(f'Invalid parameter count ({par_count}), given parameter implies '
                                        f'({implied_par_count})'
                                        f'par_count adjusted, you should '
                                        f'probably pass "par_count = {implied_par_count}"')
                    par_count = implied_par_count

        if par_types is None:
            par_types = implied_par_types
        else:
            if not isinstance(par_types, (str, list)):
                raise TypeError(f'parameter types (par_types) should be a string or list of strings, '
                                f'got {type(par_types)} instead')
            if isinstance(par_types, str):
                par_types = str_to_list(par_types)
            for item in par_types:
                if not isinstance(item, str):
                    raise KeyError(f'Invalid type ({type(item)}), should only pass strings in par_types')
                if not item.lower() in ['int', 'float', 'conti', 'discr', 'enum', 'list']:
                    raise KeyError(f'Invalid type ({item}), should be one of "int, float, conti, discr, enum, list"')
            if len(par_types) < par_count:
                logger_core.warning(f'Not enough parameter types({len(par_types)}) to assign'
                                    f' to all ({par_count}) parameters')
            elif len(par_types) > par_count:
                logger_core.info(f'Got more parameter types({len(par_types)}) than count of parameters({par_count})')
                par_types = par_types[0:par_count]

        if par_range is None:
            par_range = implied_par_range
        else:
            if not isinstance(par_range, (tuple, list)):
                raise TypeError(f'parameter range (par_range) should be a tuple or a list, '
                                f'got {type(par_range)} instead')
            for item in par_range:
                if not isinstance(item, (tuple, list)):
                    raise KeyError(f'Invalid type ({type(item)}), should only pass strings in par_types')
            if len(par_range) < par_count:
                logger_core.warning(f'Not enough parameter ranges({len(par_range)}) to assign'
                                    f' to all ({par_count}) parameters')
            elif len(par_range) > par_count:
                logger_core.info(f'Got more parameter types({len(par_range)}) than count of parameters({par_count})')
                par_range = par_range[0:par_count]

        self._pars = None
        self.set_opt_tag(opt_tag)  # 策略的优化标记，
        self._stg_type = stg_type  # 策略类型
        self._stg_name = name  # 策略的名称
        self._stg_text = description  # 策略的描述文字
        self._par_count = par_count  # 策略参数的元素个数
        self._par_types = par_types  # 策略参数的类型，可选类型'int/float/discr/conti/enum/list'
        self._par_bounds_or_enums = par_range
        self.set_pars(pars)  # 设置策略参数，使用set_pars()函数同时检查参数的合法性
        logger_core.info(f'Strategy created with basic parameters set, pars={pars}, par_count={par_count},'
                         f' par_types={par_types}, par_range={par_range}')

        # 其他的几个参数都通过参数赋值方法赋值，在赋值方法内会进行参数合法性检，这里只需确保所有参数不是None即可
        assert data_freq is not None
        assert sample_freq is not None
        assert window_length is not None
        assert data_types is not None
        assert bt_price_type is not None
        assert reference_data_types is not None
        self._data_freq = None
        self._sample_freq = None
        self._window_length = None
        self._data_types = None
        self._bt_price_type = None
        self._reference_data_types = None
        self.set_hist_pars(data_freq=data_freq,
                           sample_freq=sample_freq,
                           window_length=window_length,
                           data_types=data_types,
                           bt_price_type=bt_price_type,
                           reference_data_types=reference_data_types)
        logger_core.info(f'Strategy creation. with other parameters: data_freq={data_freq}, sample_freq={sample_freq},'
                         f' window_length={window_length}, bt_price_type={bt_price_type}, '
                         f'reference_data_types={reference_data_types}')

    @property
    def stg_type(self):
        """策略类型，表明策略的基类，即：
            - GeneralStg: GENERAL
            - FactorSorter: FACTOR
            - RuleIterator: RULE-ITER
        """
        return self._stg_type

    @property
    def name(self):
        """策略名称，打印策略信息的时候策略名称会被打印出来"""
        return self._stg_name

    @name.setter
    def name(self, name: str):
        self._stg_name = name

    @property
    def description(self):
        """策略说明文本，对策略的实现方法和功能进行简要介绍"""
        return self._stg_text

    @description.setter
    def description(self, description: str):
        if not isinstance(description, str):
            raise TypeError(f'description should be a string, got {type(description)} instead.')
        self._stg_text = description

    @property
    def par_count(self):
        """策略的参数数量"""
        return self._par_count

    @par_count.setter
    def par_count(self, par_count: int):
        if not isinstance(par_count, int):
            raise TypeError(f'par count should be an integer, got {type(par_count)} instead.')
        self._par_count = par_count

    @property
    def par_types(self):
        """策略的参数类型，与Space类中的定义匹配，分为离散型'discr', 连续型'conti', 枚举型'enum'"""
        return self._par_types

    @par_types.setter
    def par_types(self, par_types: [list, str]):
        """ 设置par_types属性

        输入的par_types可以允许为字符串或列表，当给定类型为字符串时，使用逗号分隔不同的类型，如
        'conti, conti' 代表 ['conti', 'conti']

        :param par_types:

        """
        if par_types is None:
            # 当没有给出策略参数类型时，参数类型为空列表
            self._par_types = []
        else:
            if isinstance(par_types, str):
                par_types = str_to_list(par_types, ',')
            assert isinstance(par_types, list), f'TypeError, par type should be a list, got {type(par_types)} instead'
            self._par_types = par_types

    @property
    def par_range(self):
        """策略的参数取值范围，用来定义参数空间用于参数优化"""
        return self._par_bounds_or_enums

    @par_range.setter
    def par_range(self, boes: list):
        self.set_par_range(par_range=boes)

    @property
    def opt_tag(self):
        """策略的优化类型"""
        return self._opt_tag

    @opt_tag.setter
    def opt_tag(self, opt_tag):
        self.set_opt_tag(opt_tag=opt_tag)

    @property
    def pars(self):
        """策略参数，元组"""
        return self._pars

    @pars.setter
    def pars(self, pars: tuple):
        self.set_pars(pars)

    @property
    def has_pars(self):
        return self.pars is not None

    @property
    def data_freq(self):
        """策略依赖的历史数据频率"""
        return self._data_freq

    @data_freq.setter
    def data_freq(self, data_freq):
        self.set_hist_pars(data_freq=data_freq)

    @property
    def sample_freq(self):
        """策略生成的采样频率"""
        return self._sample_freq

    @sample_freq.setter
    def sample_freq(self, sample_freq):
        self.set_hist_pars(sample_freq=sample_freq)

    @property
    def window_length(self):
        """策略依赖的历史数据窗口长度"""
        return self._window_length

    @window_length.setter
    def window_length(self, window_length):
        self.set_hist_pars(window_length=window_length)

    @property
    def data_types(self):
        """策略依赖的历史数据类型"""
        return self._data_types

    @data_types.setter
    def data_types(self, data_types):
        self.set_hist_pars(data_types=data_types)

    @property
    def history_data_types(self):
        """data_types的别名"""
        return self._data_types

    @history_data_types.setter
    def history_data_types(self, data_types):
        self.set_hist_pars(data_types=data_types)

    @property
    def bt_price_type(self):
        """策略回测时所使用的价格类型"""
        return self._bt_price_type

    @bt_price_type.setter
    def bt_price_type(self, price_type):
        """ 设置策略回测室所使用的价格类型"""
        self.set_hist_pars(bt_price_type=price_type)

    @property
    def bt_price_types(self):
        """策略回测时所使用的价格类型，bt_price_type的别名"""
        return self._bt_price_type

    @bt_price_types.setter
    def bt_price_types(self, price_type):
        """ 设置策略回测室所使用的价格类型"""
        self.set_hist_pars(bt_price_type=price_type)

    @property
    def ref_types(self):
        """ 返回策略的参考数据类型，如果不需要参考数据，返回空列表

        :return:
        """
        return self._reference_data_types

    @ref_types.setter
    def ref_types(self, ref_types):
        """ 设置策略的参考数据类型"""
        self.set_hist_pars(reference_data_types=ref_types)

    @property
    def reference_data_types(self):
        """ ref_types的别名

        :return:
        """
        return self._reference_data_types

    @reference_data_types.setter
    def reference_data_types(self, ref_types):
        """ 设置策略的参考数据类型"""
        self.set_hist_pars(reference_data_types=ref_types)

    def __str__(self):
        """打印所有相关信息和主要属性"""
        str1 = f'{type(self)}'
        str2 = f'\nStrategy type: {self.stg_type} at {hex(id(self))}\n'
        str3 = f'\nInformation of the strategy: {self.name}, {self.description}'
        str4 = f'\nOptimization Tag and opti ranges: {self.opt_tag}, {self.par_range}'
        if self._pars is not None:
            str5 = f'\nParameter: {self._pars}\n'
        else:
            str5 = f'\nNo Parameter!\n'
        return ''.join([str1, str2, str3, str4, str5])

    def __repr__(self):
        """ 打印对象的代表信息，strategy对象的代表信息即它的名字，其他的属性都是可变的，唯独name是唯一不变的strategy的id
        因此打印的格式为"Timing(macd)"或类似式样

        Returns
        -------
        str
        """
        str1 = f'{self._stg_type}('
        str2 = f'{self.name})'
        return ''.join([str1, str2])

    def info(self, verbose: bool = True):
        """打印所有相关信息和主要属性"""
        # TODO: 重新设计strategy.info()，更加简明扼要地输出关键信息，
        #  还要兼顾operator.info()的需要
        stg_type = self.__class__.__bases__[0].__name__
        print(f'Strategy_type:      {stg_type}\n'
              f'Strategy name:      {self.name}\n'
              f'Description:        {self.description}')
        if self._pars is not None:
            print('Strategy Parameter:', self._pars)
        else:
            print('Strategy Parameter: No Parameter!')
        # 在verbose == True时打印更多的额外信息, 以表格形式打印所有参数职
        if verbose:
            print(f'\n'
                  f'Strategy Properties     Property Value\n'
                  f'---------------------------------------\n'
                  f'Parameter count         {self.par_count}\n'
                  f'Parameter types         {self.par_types}\n'
                  f'Parameter range         {self.par_range}\n'
                  f'Data frequency          {self.data_freq}\n'
                  f'Sample frequency        {self.sample_freq}\n'
                  f'Window length           {self.window_length}\n' 
                  f'Data types              {self.data_types}')
            if stg_type == 'FactorSorter':
                print(f'Max select count        {self.max_sel_count}\n'
                      f'Sort Ascending:         {self.sort_ascending}\n'
                      f'Weighting               {self.weighting}\n'
                      f'Filter Condition        {self.condition}\n'
                      f'Filter ubound           {self.ubound}\n'
                      f'Filter lbound           {self.lbound}')
        print()

    def set_pars(self, pars: (tuple, dict)) -> int:
        """设置策略参数，在设置之前对参数的个数进行检查

        Parameters
        ----------
        pars: tuple or dict of tuples
            需要设置的参数

        Returns
        -------
        int: 1: 设置成功，0: 设置失败
        """
        assert isinstance(pars, (tuple, dict)) or pars is None, \
            f'parameter should be either a tuple or a dict, got {type(pars)} instead'
        if pars is None:
            self._pars = pars
            return 1
        if isinstance(pars, dict):
            return self.set_dict_pars(pars)
        # now pars should be tuples
        if self.check_pars(pars):
            self._pars = pars
            return 1

    def check_pars(self, pars):
        """检查pars(一个tuple)是否符合strategy的参数设置"""
        for par, par_type, par_range in zip(pars, self._par_types, self.par_range):
            if not isinstance(pars, tuple):
                raise TypeError(f'Invalid parameter type, expect tuple, got {type(pars)}.')
            if len(pars) != self.par_count:
                # 如果参数的个数不对，那么抛出异常
                raise ValueError(f'Invalid strategy parameter, expect {self.par_count} parameters,'
                                 f' got {len(pars)} ({pars}).')
            if par_type in ['int', 'discr']:
                # 如果par_type是int或者discr，那么par应该是一个整数
                try:
                    par = int(par)
                except Exception:
                    raise Exception(f'Invalid parameter, {par} can not be converted to an integer')

            if par_type in ['float', 'conti']:
                # 如果par_type是float或者conti，那么par应该是一个浮点数
                try:
                    par = float(par)
                except Exception:
                    raise Exception(f'Invalid parameter, {par} can not be converted to a float number')

            if par_type in ['enum']:
                # 如果par_type是enum，那么par应该是par_range中的一个元素
                if par not in par_range:
                    raise ValueError(f'Invalid parameter, {par} should be one of items in ({par_range})')
            else:
                l_bound, u_bound = par_range
                # 如果par_type是int或者float，那么par应该在par_range定义的范围内
                if (par < l_bound) or (par > u_bound):
                    raise ValueError(f'Invalid parameter! {par} is out of range: ({l_bound} - {u_bound})')
        return True

    def set_dict_pars(self, pars: dict) -> int:
        """ 当策略参数是一个dict的时候，这个dict的key是股票代码，values是每个股票代码的不同策略参数，每个策略参数都应该符合
            检查dict的合法性，并设置参数
        """

        if not isinstance(pars, dict):
            raise TypeError(f'Invalid parameter, expect a dict, got {type(pars)}')
        if len(pars) == 0:
            return self.set_pars(pars=None)
        for key in pars.keys():
            if not isinstance(key, str):
                raise TypeError(f'Invalid parameter, all keys of dict type parameter should be a stock code,'
                                f' got a {type(key)}')
        if all(self.check_pars(par) for par in pars.values()):
            self._pars = pars
            return 1

    def update_pars(self, pars):
        """ 极简方式更新策略的参数，默认参数格式正确，不检查参数的合规性"""
        self._pars = pars

    def set_opt_tag(self, opt_tag: int) -> int:
        """ 设置策略的优化类型"""
        assert isinstance(opt_tag, int), f'optimization tag should be an integer, got {type(opt_tag)} instead'
        assert 0 <= opt_tag <= 2, f'ValueError, optimization tag should be between 0 and 2, got {opt_tag} instead'
        self._opt_tag = opt_tag
        return opt_tag

    def set_par_range(self, par_range):
        """ 设置策略参数的取值范围"""
        if par_range is None:
            self._par_bounds_or_enums = []
        else:
            self._par_bounds_or_enums = par_range
        return par_range

    def set_hist_pars(self,
                      data_freq=None,
                      sample_freq=None,
                      window_length=None,
                      data_types=None,
                      bt_price_type=None,
                      reference_data_types=None):
        """ 设置策略的历史数据回测相关属性

        Parameters
        ----------
        data_freq: str
            数据频率，可以设置为'min', 'd', '2d'等代表回测时的运行或采样频率
        sample_freq: str
            采样频率，可以设置为'min', 'd', '2d'等代表回测时的运行或采样频率
        window_length: int
            回测时需要用到的历史数据窗口的长度
        data_types: str
            需要用到的历史数据类型
        bt_price_type: str
            需要用到的历史数据回测价格类型
        reference_data_types: str
            策略运行参考数据类型

        Returns
        -------
        None
        """
        if data_freq is not None:
            assert isinstance(data_freq, str), \
                f'TypeError, sample frequency should be a string, got {type(data_freq)} instead'
            assert data_freq.upper() in TIME_FREQ_STRINGS, f'ValueError, "{data_freq}" is not a valid frequency ' \
                                                           f'string'
            self._data_freq = data_freq
        if sample_freq is not None:
            assert isinstance(sample_freq, str), \
                f'TypeError, sample frequency should be a string, got {type(sample_freq)} instead'
            import re
            if not re.match('[0-9]*(min)$|[0-9]*[dwmqyh]$', sample_freq.lower()):
                raise ValueError(f"{sample_freq} is not a valid frequency string,"
                                 f"sample freq can only be like '10d' or '2w'")
            self._sample_freq = sample_freq
        if window_length is not None:
            assert isinstance(window_length, int), \
                f'TypeError, window length should an integer, got {type(window_length)} instead'
            assert window_length > 0, f'ValueError, "{window_length}" is not a valid window length'
            self._window_length = window_length
        if data_types is not None:
            if isinstance(data_types, str):
                data_types = str_to_list(data_types, ',')
            assert isinstance(data_types, list), \
                f'TypeError, data type should be a list, got {type(data_types)} instead'
            self._data_types = data_types
        if bt_price_type is not None:
            assert isinstance(bt_price_type,
                              str), f'Wrong input type, price_type should be a string, got {type(bt_price_type)}'
            assert bt_price_type in self.AVAILABLE_BT_PRICE_TYPES, f'Wrong input type, {bt_price_type} is not a ' \
                                                                   f'valid price type'
            self._bt_price_type = bt_price_type
        if reference_data_types is not None:
            if isinstance(reference_data_types, str):
                reference_data_types = str_to_list(reference_data_types, ',')
            assert isinstance(reference_data_types, list), \
                f'TypeError, reference data types should be a list, got {type(reference_data_types)} instead'
            self._reference_data_types = reference_data_types

    def set_custom_pars(self, **kwargs):
        """如果还有其他策略参数或用户自定义参数，在这里设置"""
        for k, v in zip(kwargs.keys(), kwargs.values()):
            if k in self.__dict__:
                setattr(self, k, v)
            else:
                raise KeyError(f'The strategy does not have property \'{k}\'')

    def generate(self,
                 hist_data: np.ndarray,
                 ref_data: np.ndarray = None,
                 trade_data: np.ndarray = None,
                 data_idx=None):
        """策略类的抽象方法，接受输入历史数据并根据参数生成策略输出

        Parameters
        ----------
        hist_data: np.ndarray
            策略运行所需的历史数据，包括价格数据、指标数据等
        ref_data: np.ndarray
            策略运行所需的参考数据，包括价格数据、指标数据等
        trade_data: np.ndarray
            策略运行所需的交易数据，包括价格数据、指标数据等
        data_idx: int or np.ndarray
            策略运行所需的历史数据的索引，用于在历史数据中定位当前运行的数据

        Returns
        -------
        stg_signal: np.ndarray
            策略运行的输出，包括交易信号、交易指令等
        """
        # 所有的参数有效性检查都在strategy.ready 以及 operator层面执行
        # 在这里根据data_idx的类型，生成一组交易信号，或者一张完整的交易信号清单
        if data_idx is None:
            # 为了实现stepwise模式运行op，且与qt的realtime模式配合实现实盘运行，是否可以考虑
            #  当data_idx为None时输出None？这样在op运行时可以使用data_idx的值控制是否运行策略？
            # data_idx = -1
            return None
<<<<<<< HEAD
        if isinstance(data_idx, (int, np.int32, np.int64)):
=======
        if isinstance(data_idx, (int, np.int64)):
>>>>>>> 6c265207
            # 如果data_idx为整数时，生成单组信号stg_signal
            idx = data_idx
            h_seg = hist_data[idx]
            if ref_data is None:
                ref_seg = None
            else:
                ref_seg = ref_data[idx]
            return self.generate_one(h_seg=h_seg, ref_seg=ref_seg, trade_data=trade_data)
        elif isinstance(data_idx, np.ndarray):
            # 如果data_idx为一组整数时，生成完整信号清单 signal_list
            # 一个空的ndarray对象用于存储生成的选股蒙版，全部填充值为np.nan
            signal_count, share_count, date_count, htype_count = hist_data.shape
            sig_list = np.full(shape=(signal_count, share_count), fill_value=np.nan, order='C')
            # 遍历data_idx中的序号，生成N组交易信号，将这些信号填充到清单中对应的位置上
            all_none_list = [None] * signal_count
            hist_data_list = hist_data[data_idx]
            if ref_data is None:
                ref_data_list = all_none_list
            else:
                ref_data_list = ref_data[data_idx]
            if trade_data is None:
                trade_data_list = all_none_list
            else:
                trade_data_list = [trade_data] * signal_count
            # 使用map完成快速遍历填充
            signals = list(map(self.generate_one, hist_data_list, ref_data_list, trade_data_list))
            sig_list[data_idx] = np.array(signals)
            # 将所有分段组合成完整的ndarray
            return sig_list
        else:  # for any other unexpected type of input
            raise TypeError(f'invalid type of data_idx: ({type(data_idx)})')

    @abstractmethod
    def generate_one(self, h_seg, ref_seg=None, trade_data=None):
        """ 抽象方法，在各个Strategy类中实现具体操作

        :param h_seg:
        :param ref_seg:
        :param trade_data:
        :return:
        """
        pass


class GeneralStg(BaseStrategy):
    """ 通用交易策略类，用户可以使用策略输入的历史数据、参考数据和成交数据，自定信号生成规则，生成交易信号。

        策略的实现
        要创建一个通用交易策略，需要创建一个GeneralStg策略类，并重写realize()方法，在其中定义交易信号
        的生成规则，并在策略属性中定义相关的数据类型和策略的运行参数。这样就可以将策略用于实盘或回测了。

        推荐使用下面的方法创建策略类：

            Class ExampleStrategy(GeneralStg):

                def realize(self, h, r=None, t=None, pars=None):

                    # 在这里编写信号生成逻辑
                    ...
                    result = ...
                    # result代表策略的输出

                    return result

        用下面的方法创建一个策略对象：

            example_strategy = ExampleStrategy(pars=<example pars>,
                                               name='example',
                                               description='example strategy',
                                               data_types='close'
                                               ...
                                               )
            在创建策略类的时候可以定义默认策略参数，详见qteasy的文档——创建交易策略

        GeneralStg通用策略的参数如下，更详细的参数说明、取值范围和含义请参见qteasy文档：

            pars: tuple,            策略参数
            opt_tag: int,           优化标记，策略是否参与参数优化
            name: str,              策略名称
            description: str,       策略简介
            par_count: int,         策略参数个数
            par_types: tuple/list,  策略参数类型
            par_range:              策略参数取值范围
            data_freq: str:         数据频率，用于生成策略输出所需的历史数据的频率
            sample_freq:            策略运行采样频率，即相邻两次策略生成的间隔频率。
            window_length:          历史数据视窗长度。即生成策略输出所需要的历史数据的数量
            data_types:             静态属性生成策略输出所需要的历史数据的种类，由以逗号分隔的参数字符串组成
            bt_price_type:          策略回测时所使用的历史价格种类，可以定义为开盘、收盘、最高、最低价中的一种
            reference_data_types:   参考数据类型，用于生成交易策略的历史数据，但是与具体的股票无关，可用于所有的股票的信号
                                    生成，如指数、宏观经济数据等。

        - 编写策略规则，策略规则是通过realize()函数实现的，关于realize()函数更详细的介绍，请参见qteasy文档。

        realize()的定义：

            def realize(self,
                        h: np.ndarray,
                        r: np.ndarray,
                        t: np.ndarray):

        realize()中获取策略参数：

                par_1, par_2, ..., par_n = self.pars

        realize()中获取历史数据及其他相关数据，关于历史数据的更多详细说明，请参考qteasy文档：

            - h(history): 历史数据片段，shape为(M, N, L)，即：

                - M层：   股票类型

                - N行：   交易日期/时间轴

                - L列：   历史数据类型轴

                在realize()中获取历史数据可以使用切片的方法，获取的数据可用于策略。下面给出几个例子：
                例如：设定：
                        - asset_pool = "000001.SZ, 000002.SZ, 600001.SH"
                        - data_freq = 'd'
                        - window_length = 100
                        - data_types = "open, high, low, close, pe"

                    以下例子都基于前面给出的参数设定
                    例1，计算每只股票最近的收盘价相对于10天前的涨跌幅：
                        close_last_day = h_seg[:, -1, 3]
                        close_10_day = h_seg[:, -10, 3]
                        rate_10 = (close_last_day / close_10_day) - 1

                    例2, 判断股票最近的收盘价是否大于10日内的最高价：
                        max_10_day = h_seg[:, -10:-1, 1].max(axis=1)
                        close_last_day = h_seg[:, -1, 3]
                        penetrate = close_last_day > max_10_day

                    例3, 获取股票最近10日市盈率的平均值
                        pe_10_days = h_seg[:, -10:-1, 4]
                        avg_pe = pe_10_days.mean(axis=1)

                    例4, 计算股票最近收盘价的10日移动平均价和50日移动平均价
                        close_10_days = h_seg[:, -10:-1, 3]
                        close_50_days = h_seg[:, -50:-1, 3]
                        ma_10 = close_10_days.mean(axis=1)
                        ma_50 = close_10_days.mean(axis=1)

            - r(reference):参考历史数据，默认为None，shape为(N, L)
                与每个个股并不直接相关，但是可以在生成交易信号时用做参考的数据，例如大盘数据，或者
                宏观经济数据等，

                - N行, 交易日期/时间轴

                - L列，参考数据类型轴

                以下是获取参考数据的几个例子：
                    设定：
                        - reference_data_types = "000300.SH.close, 000001.SH.close"

                    例1: 获取最近一天的沪深300收盘价：
                        close_300 = r[-1, 0]
                    例2: 获取五天前的上证指数收盘价:
                        close_SH = r[-5, 1]

            - t(trade):交易历史数据，默认为None，shape为(N, 5)
                最近几次交易的结果数据，2D数据。包含N行5列数据
                如果交易信号不依赖交易结果（只有这样才能批量生成交易信号），t会是None。
                数据的结构如下

                - N行， 股票/证券类型轴
                    每一列代表一只个股或证券

                - 5列,  交易数据类型轴
                    - 0, own_amounts:              当前持有每种股票的份额
                    - 1, available_amounts:        当前可用的每种股票的份额
                    - 2, current_prices:           当前的交易价格
                    - 3, recent_amounts_change:    最近一次成交量（正数表示买入，负数表示卖出）
                    - 4, recent_trade_prices:      最近一次成交价格

                示例：以下是在策略中获取交易数据的几个例子：

                    例1: 获取所有股票最近一次成交的价格和成交量(1D array，没有成交时输出为nan)：
                        volume = t[:, 3]
                        trade_prices = t[:, 4]
                        或者:
                        t = t.T
                        volume = t[3]
                        trade_prices = t[4]
                    例2: 获取当前持有股票数量:
                        own_amounts = t[:, 0]
                        或者:
                        t = t.T
                        own_amounts = t[0]


        realize()方法的输出：
        realize()方法的输出就是交易信号(1D ndarray),shape为(M,)，M为股票的个数，dtype为float
        ndarray中每个元素代表相应股票的操作信号。在不同的信号类型时，交易信号的含义不同：

             signal type   |         PT           |            PS           |       VS
            ------------------------------------------------------------------------------------
                sig > 1    |         N/A          |           N/A           | Buy in sig shares
             1 >= sig > 0  | Buy to sig position  | Buy with sig% of cash   | Buy in sig shares
                sig = 0    | Sell to hold 0 share |        Do Nothing       |     Do Nothing
             0 > sig >= -1 |         N/A          | Sell sig% of share hold |  Sell sig shares
               sig < -1    |         N/A          |           N/A           |  Sell sig shares

        按照前述规则设置好策略的参数，并在realize函数中定义好逻辑规则后，一个策略就可以被添加到Operator
        中，并产生交易信号了。

        关于GeneralStg类的更详细说明，请参见qteasy的文档。
    """
    __metaclass__ = ABCMeta

    # 设置Selecting策略类的标准默认参数，继承Selecting类的具体类如果沿用同样的静态参数，不需要重复定义
    def __init__(self,
                 name: str = 'General',
                 description: str = 'description of General strategy',
                 **kwargs):
        super().__init__(stg_type='GENERAL',
                         name=name,
                         description=description,
                         **kwargs)

    def generate_one(self, h_seg, ref_seg=None, trade_data=None):
        """ 通用交易策略的所有策略代码全部都在realize中实现
        """
        # TODO: 考虑增加错误提示：
        #  如果用户定义了需要使用t数据的策略，但是使用的op_type为batch，会产生错误，
        #  考虑在这里添加合适的错误提示
        return self.realize(h=h_seg, r=ref_seg, t=trade_data)

    @abstractmethod
    def realize(self,
                h,
                r=None,
                t=None):
        """ h_seg和ref_seg都是用于生成交易信号的一段窗口数据，根据这一段窗口数据
            生成一条交易信号
            交易信号的格式必须为1D 的numpy数组，数据类型为float
        """
        pass


class FactorSorter(BaseStrategy):
    """ 因子排序选股策略，根据用户定义的选股因子筛选排序后确定每个股票的选股权重(请注意，FactorSorter策略
        生成的交易信号在0到1之间，推荐设置signal_type为"PT")

    这类策略要求用户从历史数据中提取一个选股因子，并根据选股因子的大小排序后确定投资组合中股票的交易信号
    用户需要在realize()方法中计算选股因子，计算出选股因子后，接下来的排序和选股逻辑都不需要用户自行定义。
    策略会根据预设的条件，从中筛选出符合标准的因子，并将剩下的因子排序，从中选择特定数量的股票，最后根据它
    们的因子值分配权重或信号值。

    这些选股因子的排序和筛选条件，由6个选股参数来控制，因此用户只需要在策略属性中设置好相应的参数，
    策略就可以根据选股因子输出交易信号了。用户只需要集中精力思考选股因子的定义逻辑即可，无需费时费力编写
    因子的筛选排序取舍逻辑了。

    推荐使用下面的方法创建策略类：

        Class ExampleStrategy(GeneralStg):

            def realize(self, h, r=None, t=None, pars=None):

                # 在这里编写信号生成逻辑
                ...
                factor = ...
                # factor代表策略输出的选股因子，用于进一步选股

                return factor

    用下面的方法创建一个策略对象：

        example_strategy = ExampleStrategy(pars=<example pars>,
                                           name='example',
                                           description='example strategy',
                                           data_types='close'
                                           ...
                                           )
        在创建策略类的时候可以定义默认策略参数，详见qteasy的文档——创建交易策略

    与通用策略类不同，FactorSorter策略需要几个特殊属性用于确定选股行为（以下*者）
    策略属性如下，更详细的参数说明、取值范围和含义请参见qteasy文档：

        pars:               tuple,  策略参数
        opt_tag:            int,    优化标记，策略是否参与参数优化
        name:               str,    策略名称
        description:        str,    策略简介
        par_count:          int,    策略参数个数
        par_types:          tuple,  策略参数类型
        par_range:          tuple,  策略参数取值范围
        data_freq:          str:    数据频率，用于生成策略输出所需的历史数据的频率
        sample_freq:                策略运行采样频率，即相邻两次策略生成的间隔频率。
        window_length:              历史数据视窗长度。即生成策略输出所需要的历史数据的数量
        data_types:                 静态属性生成策略输出所需要的历史数据的种类，由以逗号分隔的参数字符串组成
        bt_price_type:              策略回测时所使用的历史价格种类，可以定义为开盘、收盘、最高、最低价中的一种
        reference_data_types:       参考数据类型，用于生成交易策略的历史数据，但是与具体的股票无关，可用于所有的股票的信号
                                    生成，如指数、宏观经济数据等。
        *max_sel_count:     float,  选股限额，表示最多选出的股票的数量，默认值：0.5，表示选中50%的股票
        *condition:         str ,   确定股票的筛选条件，默认值'any'
                                    'any'        :默认值，选择所有可用股票
                                    'greater'    :筛选出因子大于ubound的股票
                                    'less'       :筛选出因子小于lbound的股票
                                    'between'    :筛选出因子介于lbound与ubound之间的股票
                                    'not_between':筛选出因子不在lbound与ubound之间的股票
        *lbound:            float,  执行条件筛选时的指标下界, 默认值np.-inf
        *ubound:            float,  执行条件筛选时的指标上界, 默认值np.inf
        *sort_ascending:    bool,   排序方法，默认值: False, True: 优先选择因子最小的股票, False, 优先选择因子最大的股票
        *weighting:         str ,   确定如何分配选中股票的权重
                                    默认值: 'even'
                                    'even'       :所有被选中的股票都获得同样的权重
                                    'linear'     :权重根据因子排序线性分配
                                    'distance'   :股票的权重与他们的指标与最低之间的差值（距离）成比例
                                    'proportion' :权重与股票的因子分值成正比

    - 编写策略规则，策略规则是通过realize()函数实现的，关于realize()函数更详细的介绍，请参见qteasy文档。

    realize()的定义：

        def realize(self,
                    h: np.ndarray,
                    r: np.ndarray,
                    t: np.ndarray):

    realize()中获取策略参数：

            par_1, par_2, ..., par_n = self.pars

    realize()中获取历史数据及其他相关数据，关于历史数据的更多详细说明，请参考qteasy文档：

        - h(history): 历史数据片段，shape为(M, N, L)，即：

            - M层：   股票类型

            - N行：   交易日期/时间轴

            - L列：   历史数据类型轴

            在realize()中获取历史数据可以使用切片的方法，获取的数据可用于策略。下面给出几个例子：
            例如：设定：
                    - asset_pool = "000001.SZ, 000002.SZ, 600001.SH"
                    - data_freq = 'd'
                    - window_length = 100
                    - data_types = "open, high, low, close, pe"

                以下例子都基于前面给出的参数设定
                例1，计算每只股票最近的收盘价相对于10天前的涨跌幅：
                    close_last_day = h_seg[:, -1, 3]
                    close_10_day = h_seg[:, -10, 3]
                    rate_10 = (close_last_day / close_10_day) - 1

                例2, 判断股票最近的收盘价是否大于10日内的最高价：
                    max_10_day = h_seg[:, -10:-1, 1].max(axis=1)
                    close_last_day = h_seg[:, -1, 3]
                    penetrate = close_last_day > max_10_day

                例3, 获取股票最近10日市盈率的平均值
                    pe_10_days = h_seg[:, -10:-1, 4]
                    avg_pe = pe_10_days.mean(axis=1)

                例4, 计算股票最近收盘价的10日移动平均价和50日移动平均价
                    close_10_days = h_seg[:, -10:-1, 3]
                    close_50_days = h_seg[:, -50:-1, 3]
                    ma_10 = close_10_days.mean(axis=1)
                    ma_50 = close_10_days.mean(axis=1)

        - r(reference):参考历史数据，默认为None，shape为(N, L)
            与每个个股并不直接相关，但是可以在生成交易信号时用做参考的数据，例如大盘数据，或者
            宏观经济数据等，

            - N行, 交易日期/时间轴

            - L列，参考数据类型轴

            以下是获取参考数据的几个例子：
                设定：
                    - reference_data_types = "000300.SH.close, 000001.SH.close"

                例1: 获取最近一天的沪深300收盘价：
                    close_300 = r[-1, 0]
                例2: 获取五天前的上证指数收盘价:
                    close_SH = r[-5, 1]

        - t(trade):交易历史数据，默认为None，shape为(N, 5)
            最近几次交易的结果数据，2D数据。包含N行5列数据
            如果交易信号不依赖交易结果（只有这样才能批量生成交易信号），t会是None。
            数据的结构如下

            - N行， 股票/证券类型轴
                每一列代表一只个股或证券

            - 5列,  交易数据类型轴
                - 0, own_amounts:              当前持有每种股票的份额
                - 1, available_amounts:        当前可用的每种股票的份额
                - 2, current_prices:           当前的交易价格
                - 3, recent_amounts_change:    最近一次成交量（正数表示买入，负数表示卖出）
                - 4, recent_trade_prices:      最近一次成交价格

            示例：以下是在策略中获取交易数据的几个例子：

                例1: 获取所有股票最近一次成交的价格和成交量(1D array，没有成交时输出为nan)：
                    volume = t[:, 3]
                    trade_prices = t[:, 4]
                    或者:
                    t = t.T
                    volume = t[3]
                    trade_prices = t[4]
                例2: 获取当前持有股票数量:
                    own_amounts = t[:, 0]
                    或者:
                    t = t.T
                    own_amounts = t[0]

    realize()方法的输出：
    FactorSorter交易策略的输出信号为1D ndarray，这个数组不是交易信号，而是选股因子，策略会根据选股因子
    自动生成股票的交易信号，通常交易信号类型应该为PT，即使用选股因子控制股票的目标仓位。

        output：
                np.array(arr), 如： np.array[0.1, 1.0, 10.0, 100.0]

    根据上述选股因子，FactorSorter()策略会根据其配置参数生成各个股票的目标仓位，
        例如：当
                max_sel_count=0.5
                condition='greater',
                ubound=0.5,
                weighting='even'
        时，上述因子的选股结果为:
                np.array[0.0, 0.0, 0.5, 0.5]

    在使用FactorSorter策略类时，建议将信号类型设置为PT,此时策略根据选股因子生成的交易信号含义如下:

         signal type   |         PT prefered type     |
        -----------------------------------------------
            sig > 1    |              N/A             |
         1 >= sig > 0  |      Buy to sig position     |
            sig = 0    |      Sell to hold 0 share    |
         0 > sig >= -1 |             N/A              |
           sig < -1    |             N/A              |
    关于Strategy类的更详细说明，请参见qteasy的文档。

    """
    __metaclass__ = ABCMeta

    # 设置Selecting策略类的标准默认参数，继承Selecting类的具体类如果沿用同样的静态参数，不需要重复定义
    def __init__(self,
                 name: str = 'Factor',
                 description: str = 'description of factor sorter strategy',
                 max_sel_count: float = 0.5,
                 condition: str = 'any',
                 lbound: float = -np.inf,
                 ubound: float = np.inf,
                 sort_ascending: bool = False,
                 weighting: str = 'even',
                 **kwargs):
        super().__init__(stg_type='FACTOR',
                         name=name,
                         description=description,
                         **kwargs)
        self.max_sel_count = max_sel_count
        self.condition = condition
        self.lbound = lbound
        self.ubound = ubound
        self.sort_ascending = sort_ascending
        self.weighting = weighting

    def generate_one(self, h_seg, ref_seg=None, trade_data=None):
        """处理从_realize()方法传递过来的选股因子

        选出符合condition的因子，并将这些因子排序，根据次序确定所有因子相应股票的选股权重
        将选股权重传递到generate()方法中，生成最终的选股交易信号

        input:
            :param h_seg: np.ndarray
            :param ref_seg:
            :param trade_date:
        :return
            numpy.ndarray, 一个一维向量，代表一个周期内股票的投资组合权重，所有权重的和为1
        """
        pct = self.max_sel_count
        condition = self.condition
        lbound = self.lbound
        ubound = self.ubound
        sort_ascending = self.sort_ascending  # True: 选择最小的，Fals: 选择最大的
        weighting = self.weighting

        share_count = h_seg.shape[0]
        if pct < 1:
            # pct 参数小于1时，代表目标投资组合在所有投资产品中所占的比例，如0.5代表需要选中50%的投资产品
            pct = int(share_count * pct)
        else:  # pct 参数大于1时，取整后代表目标投资组合中投资产品的数量，如5代表需要选中5只投资产品
            pct = int(pct)
        if pct < 1:
            pct = 1
        # 历史数据片段必须是ndarray对象，否则无法进行
        assert isinstance(h_seg, np.ndarray), \
            f'TypeError: expect np.ndarray as history segment, got {type(h_seg)} instead'

        factors = self.realize(h=h_seg, r=ref_seg, t=trade_data)
        if not factors.shape == (1,):
            factors = factors.squeeze()
        chosen = np.zeros_like(factors)
        # 筛选出不符合要求的指标，将他们设置为nan值
        if condition == 'any':
            pass
        elif condition == 'greater':
            factors[np.where(factors < ubound)] = np.nan
        elif condition == 'less':
            factors[np.where(factors > lbound)] = np.nan
        elif condition == 'between':
            factors[np.where((factors < lbound) & (factors > ubound))] = np.nan
        elif condition == 'not_between':
            factors[np.where(np.logical_and(factors > lbound, factors < ubound))] = np.nan
        else:
            raise ValueError(f'invalid selection condition \'{condition}\''
                             f'should be one of ["any", "greater", "less", "between", "not_between"]')
        nan_count = np.isnan(factors).astype('int').sum()  # 清点数据，获取nan值的数量
        if nan_count == share_count:  # 当indices全部为nan，导致没有有意义的参数可选，此时直接返回全0值
            return chosen
        if not sort_ascending:
            # 选择分数最高的部分个股，由于np排序时会把NaN值与最大值排到一起，总数需要加上NaN值的数量
            pos = max(share_count - pct - nan_count, 0)
        else:  # 选择分数最低的部分个股
            pos = pct
        # 对数据进行排序，并把排位靠前者的序号存储在arg_found中
        if weighting == 'even':
            # 仅当投资比例为均匀分配时，才可以使用速度更快的argpartition方法进行粗略排序
            if not sort_ascending:
                share_found = factors.argpartition(pos)[pos:]
            else:
                share_found = factors.argpartition(pos)[:pos]
        else:  # 如果采用其他投资比例分配方式时，必须使用较慢的全排序
            if not sort_ascending:
                share_found = factors.argsort()[pos:]
            else:
                share_found = factors.argsort()[:pos]
        # nan值数据的序号存储在arg_nan中
        share_nan = np.where(np.isnan(factors))[0]
        # 使用集合操作从arg_found中剔除arg_nan，使用assume_unique参数可以提高效率
        args = np.setdiff1d(share_found, share_nan, assume_unique=True)
        # 构造输出向量，初始值为全0
        arg_count = len(args)
        # 如果符合条件的选项数量为0，则直接返回全0
        if arg_count == 0:
            return chosen
        # 根据投资组合比例分配方式，确定被选中产品的权重
        if weighting == 'linear':  # linear 线性比例分配，将所有分值排序后，股票的比例呈线性分布
            dist = np.arange(1, 3, 2. / arg_count)  # 生成一个线性序列，最大值为最小值的约三倍
            chosen[args] = dist / dist.sum()  # 将比率填入输出向量中
        # distance：距离分配，权重与其分值距离成正比，分值最低者获得一个基础比例，其余股票的比例
        # 与其分值的距离成正比，分值的距离为它与最低分之间的差值，因此不管分值是否大于0，股票都能
        # 获取比例分配
        elif weighting == 'distance':
            dist = factors[args]
            d_max = dist[-1]
            d_min = dist[0]
            d = d_max - d_min
            if not sort_ascending:
                dist = dist - d_min + d / 10.
            else:
                dist = d_max - dist + d / 10.
            d_sum = dist.sum()
            if ~np.any(dist):  # if all distances are zero
                chosen[args] = 1 / len(dist)
            elif d_sum == 0:  # if not all distances are zero but sum is zero
                chosen[args] = dist / len(dist)
            else:
                chosen[args] = dist / d_sum
        # proportion：比例分配，权重与其分值成正比，分值为0或小于0者比例为0
        elif weighting == 'proportion':
            f = factors[args]
            f = np.where(f < 0, 0, f)  # np.where 比 np.clip(0) 速度快得多
            chosen[args] = f / f.sum()
        # even：均匀分配，所有中选股票在组合中权重相同
        elif weighting == 'even':
            chosen[args] = 1. / arg_count
        else:
            raise KeyError(f'invalid weighting type: "{weighting}". '
                           f'should be one of ["linear", "proportion", "even"]')
        return chosen

    @abstractmethod
    def realize(self,
                h,
                r=None,
                t=None):
        """ h_seg和ref_seg都是用于生成交易信号的一段窗口数据，根据这一段窗口数据
            生成一条交易信号
        """
        pass


class RuleIterator(BaseStrategy):
    """ 规则迭代策略类。这一类策略不考虑每一只股票的区别，将同一套规则同时迭代应用到所有的股票上。

    这类策略要求用户针对投资组合中的一个投资品种设计交易规则，在realize()方法定义该交易规则，
    策略可以把同样的交易规则应用推广到投资组合中的所有投资品种上，同时可以采用不同的策略参数。

    Attributes
    ----------
    pars:               tuple,
        策略参数
    opt_tag:            int,
        优化标记，策略是否参与参数优化
    name:               str,
        策略名称
    description:        str,
        策略简介
    par_count:          int,
        策略参数个数
    par_types:          tuple,
        策略参数类型
    par_range:          tuple,
        策略参数取值范围
    data_freq:          str:
        数据频率，用于生成策略输出所需的历史数据的频率
    sample_freq:
        策略运行采样频率，即相邻两次策略生成的间隔频率。
    window_length:
        历史数据视窗长度。即生成策略输出所需要的历史数据的数量
    data_types:
        静态属性生成策略输出所需要的历史数据的种类，由以逗号分隔的参数字符串组成
    bt_price_type:
        策略回测时所使用的历史价格种类，可以定义为开盘、收盘、最高、最低价中的一种
    reference_data_types:
        参考数据类型，用于生成交易策略的历史数据，但是与具体的股票无关，可用于所有
        的股票的信号生成，如指数、宏观经济数据等。

    Examples
    --------
        Class ExampleStrategy(GeneralStg):

            def realize(self, h, r=None, t=None, pars=None):

                # 在这里编写信号生成逻辑
                ...
                result = ...
                # result代表策略的输出

                return result

    用下面的方法创建一个策略对象：

        example_strategy = ExampleStrategy(pars=<example pars>,
                                           name='example',
                                           description='example strategy',
                                           data_types='close'
                                           ...
                                           )
        在创建策略类的时候可以定义默认策略参数，详见qteasy的文档——创建交易策略

    - 编写策略规则，策略规则是通过realize()函数实现的，关于realize()函数更详细的介绍，请参见qteasy文档。

    realize()的定义：

        def realize(self,
                    h: np.ndarray,
                    r: np.ndarray,
                    t: np.ndarray):

    realize()中获取策略参数：

            par_1, par_2, ..., par_n = self.pars

    realize()中获取历史数据及其他相关数据，关于历史数据的更多详细说明，请参考qteasy文档：
        :input:
        h: 历史数据，一个2D numpy数组，包含一只股票在一个时间窗口内的所有类型的历史数据，
            h 的shape为(N, L)，含义如下：

            - N行：交易时间轴
            - L列： 历史数据类型轴

            示例：
                以下例子都基于前面给出的参数设定
                例1，计算最近的收盘价相对于10天前的涨跌幅：
                    close_last_day = h_seg[-1, 3]
                    close_10_day = h_seg[-10, 3]
                    rate_10 = (close_last_day / close_10_day) - 1

                例2, 判断股票最近的收盘价是否大于10日内的最高价：
                    max_10_day = h_seg[-10:-1, 1].max(axis=1)
                    close_last_day = h_seg[-1, 3]
                    penetrate = close_last_day > max_10_day

                例3, 获取股票最近10日市盈率的平均值
                    pe_10_days = h_seg[-10:-1, 4]
                    avg_pe = pe_10_days.mean(axis=1)

                例4, 计算股票最近收盘价的10日移动平均价和50日移动平均价
                    close_10_days = h_seg[-10:-1, 3]
                    close_50_days = h_seg[-50:-1, 3]
                    ma_10 = close_10_days.mean(axis=1)
                    ma_50 = close_10_days.mean(axis=1)

        - r(reference):参考历史数据，默认为None，shape为(N, L)
            与每个个股并不直接相关，但是可以在生成交易信号时用做参考的数据，例如大盘数据，或者
            宏观经济数据等，

            - N行, 交易日期/时间轴

            - L列，参考数据类型轴

            以下是获取参考数据的几个例子：
                设定：
                    - reference_data_types = "000300.SH.close, 000001.SH.close"

                例1: 获取最近一天的沪深300收盘价：
                    close_300 = r[-1, 0]
                例2: 获取五天前的上证指数收盘价:
                    close_SH = r[-5, 1]

        - t(trade):交易历史数据，默认为None，shape为(N, 5)
            最近几次交易的结果数据，2D数据。包含N行5列数据
            如果交易信号不依赖交易结果（只有这样才能批量生成交易信号），t会是None。
            数据的结构如下

            - N行， 股票/证券类型轴
                每一列代表一只个股或证券

            - 5列,  交易数据类型轴
                - 0, own_amounts:              当前持有每种股票的份额
                - 1, available_amounts:        当前可用的每种股票的份额
                - 2, current_prices:           当前的交易价格
                - 3, recent_amounts_change:    最近一次成交量（正数表示买入，负数表示卖出）
                - 4, recent_trade_prices:      最近一次成交价格

            示例：以下是在策略中获取交易数据的几个例子：

                例1: 获取所有股票最近一次成交的价格和成交量(1D array，没有成交时输出为nan)：
                    volume = t[:, 3]
                    trade_prices = t[:, 4]
                    或者:
                    t = t.T
                    volume = t[3]
                    trade_prices = t[4]
                例2: 获取当前持有股票数量:
                    own_amounts = t[:, 0]
                    或者:
                    t = t.T
                    own_amounts = t[0]

        :output
        signals: 一个代表交易信号的数字，dtype为float

    realize()方法的输出：
    realize()方法的输出就是交易信号，该交易信号是一个数字，策略会将其推广到整个投资组合：

        def realize(): -> int

        投资组合： [share1, share2, share3, share4]
                    |        |       |       |
                 [ int1,    int2,   int3,   int4] -> np.array[ int1,    int2,   int3,   int4]

    在不同的信号类型下，信号的含义不同。

         signal type   |         PT           |            PS           |       VS
        ------------------------------------------------------------------------------------
            sig > 1    |         N/A          |           N/A           | Buy in sig shares
         1 >= sig > 0  | Buy to sig position  | Buy with sig% of cash   | Buy in sig shares
            sig = 0    | Sell to hold 0 share |        Do Nothing       |     Do Nothing
         0 > sig >= -1 |         N/A          | Sell sig% of share hold |  Sell sig shares
           sig < -1    |         N/A          |           N/A           |  Sell sig shares

    按照前述规则设置好策略的参数，并在realize函数中定义好逻辑规则后，一个策略就可以被添加到Operator
    中，并产生交易信号了。

    关于Strategy类的更详细说明，请参见qteasy的文档。
    RuleIterator 策略类继承了交易策略基类

    """
    __mataclass__ = ABCMeta

    def __init__(self,
                 name: str = 'Rule-Iterator',
                 description: str = 'description of rule iterator strategy',
                 **kwargs):
        super().__init__(name=name,
                         description=description,
                         stg_type='RULE-ITER',
                         **kwargs)

    def generate_one(self, h_seg, ref_seg=None, trade_data=None):
        """ 中间构造函数，将历史数据模块传递过来的单只股票历史数据去除nan值，并进行滚动展开
            对于滚动展开后的矩阵，使用map函数循环调用generate_one函数生成整个历史区间的
            循环回测结果（结果为1维向量， 长度为hist_length - _window_length + 1）

        input:
            :param h_seg:
            :param ref_seg:
            :param trade_data:
        :return:
            np.ndarray: 一维向量。根据策略，在历史上产生的多空信号，1表示多头、0或-1表示空头
        """
        # 生成iterators, 将参数送入realize_no_nan中逐个迭代后返回结果
        share_count, window_length, hdata_count = h_seg.shape
        ref_seg_iter = (ref_seg for i in range(share_count))
        if trade_data is None:
            trade_data_iter = (None for i in range(share_count))
        else:
            trade_data_iter = trade_data
        pars = self.pars
        if isinstance(pars, dict):
            pars_iter = pars.values()
        else:
            pars_iter = (pars for i in range(share_count))
        signal = np.array(list(map(self.realize_no_nan,
                                   pars_iter,
                                   h_seg,
                                   ref_seg_iter,
                                   trade_data_iter)))

        return signal

    def realize_no_nan(self,
                       params,
                       h_seg,
                       ref_seg,
                       trade_data):
        """ 生成没有nan的数据，传递到realize中并获取结果返回
        """
        # 仅针对非nan值计算，忽略股票停牌时期
        hist_nonan = h_seg[~np.isnan(h_seg[:, 0])]
        if ref_seg is None:
            ref_nonan = None
        else:
            ref_nonan = ref_seg[~np.isnan(ref_seg[:, 0])]

        try:
            return self.realize(h=hist_nonan,
                                r=ref_nonan,
                                t=trade_data,
                                pars=params)
        except Exception:
            return np.nan

    @abstractmethod
    def realize(self,
                h,
                r=None,
                t=None,
                pars=None):
        """ h_seg和ref_seg都是用于生成交易信号的一段窗口数据，根据这一段窗口数据
            生成一个股票的独立交易信号，同样的规则会被复制到其他股票
        """
        pass<|MERGE_RESOLUTION|>--- conflicted
+++ resolved
@@ -643,11 +643,8 @@
             #  当data_idx为None时输出None？这样在op运行时可以使用data_idx的值控制是否运行策略？
             # data_idx = -1
             return None
-<<<<<<< HEAD
-        if isinstance(data_idx, (int, np.int32, np.int64)):
-=======
+
         if isinstance(data_idx, (int, np.int64)):
->>>>>>> 6c265207
             # 如果data_idx为整数时，生成单组信号stg_signal
             idx = data_idx
             h_seg = hist_data[idx]
