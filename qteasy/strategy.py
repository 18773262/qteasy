--- conflicted
+++ resolved
@@ -1253,7 +1253,6 @@
         选出符合condition的因子，并将这些因子排序，根据次序确定所有因子相应股票的选股权重
         将选股权重传递到generate()方法中，生成最终的选股交易信号
 
-<<<<<<< HEAD
         Parameters
         ----------
         h_seg: np.ndarray
@@ -1267,14 +1266,6 @@
         -------
         chosen: numpy.ndarray
             一个一维向量，代表一个周期内股票的投资组合权重，所有权重的和为1
-=======
-        input:
-            :param h_seg: np.ndarray
-            :param ref_seg:
-            :param trade_data:
-        :return
-            numpy.ndarray, 一个一维向量，代表一个周期内股票的投资组合权重，所有权重的和为1
->>>>>>> 49c5de14
         """
         pct = self.max_sel_count
         condition = self.condition
