# coding=utf-8
# ======================================
# File:     core.py
# Author:   Jackie PENG
# Contact:  jackie.pengzhao@gmail.com
# Created:  2020-02-16
# Desc:
#   Core functions and Classes of qteasy.
# ======================================

import os
import pandas as pd
import numpy as np
import time
import math
from warnings import warn
from numba import njit

from concurrent.futures import ProcessPoolExecutor, as_completed
import datetime

import qteasy
from .history import get_history_panel, HistoryPanel, stack_dataframes
from .utilfuncs import sec_to_duration, progress_bar, str_to_list, regulate_date_format, match_ts_code
from .utilfuncs import next_market_trade_day
from .utilfuncs import AVAILABLE_ASSET_TYPES, _partial_lev_ratio
from .space import Space, ResultPool
from .finance import CashPlan, get_selling_result, get_purchase_result, set_cost
from .qt_operator import Operator
from .visual import _plot_loop_result, _print_loop_result, _print_test_result
from .visual import _print_operation_signal, _plot_test_result
from .evaluate import evaluate, performance_statistics
from ._arg_validators import _update_config_kwargs, ConfigDict

from ._arg_validators import QT_CONFIG, _vkwargs_to_text


@njit
def _loop_step(signal_type: int,
               own_cash: float,
               own_amounts: np.ndarray,
               available_cash: float,
               available_amounts: np.ndarray,
               op: np.ndarray,
               prices: np.ndarray,
               buy_fix: float,
               sell_fix: float,
               buy_rate: float,
               sell_rate: float,
               buy_min: float,
               sell_min: float,
               slipage: float,
               pt_buy_threshold: float,
               pt_sell_threshold: float,
               maximize_cash_usage: bool,
               long_pos_limit: float,
               short_pos_limit: float,
               allow_sell_short: bool,
               moq_buy: float,
               moq_sell: float) -> tuple:
    """ 对同一批交易进行处理，采用向量化计算以提升效率
        接受交易信号、交易价格以及期初可用现金和可用股票等输入，加上交易费率等信息计算交易后
        的现金和股票变动值、并计算交易费用

    Parameters
    ----------
    signal_type: int
        信号类型:
            0 - PT signal
            1 - PS signal
            2 - VS signal
    own_cash: float
        本次交易开始前持有的现金余额（包括交割中的现金）
    own_amounts: np.ndarray
        本次交易开始前持有的资产份额（包括交割中的资产份额）
    available_cash: np.ndarray
        本次交易开始前账户可用现金余额（交割中的现金不计入余额）
    available_amounts: np.ndarray:
        交易开始前各个股票的可用数量余额（交割中的股票不计入余额）
    op: np.ndarray
        本次交易的个股交易信号清单
    prices: np.ndarray，
        本次交易发生时各个股票的交易价格
    buy_fix: float
        交易成本：固定买入费用
    sell_fix: float
        交易成本：固定卖出费用
    buy_rate: float
        交易成本：固定买入费率
    sell_rate: float
        交易成本：固定卖出费率
    buy_min: float
        交易成本：最低买入费用
    sell_min: float
        交易成本：最低卖出费用
    pt_buy_threshold: object Cost
        当交易信号类型为PT时，用于计算买入/卖出信号的强度阈值
    pt_sell_threshold: object Cost
        当交易信号类型为PT时，用于计算买入/卖出信号的强度阈值
    maximize_cash_usage: object Cost
        True:   先卖后买模式
        False:  先买后卖模式
    long_pos_limit: float
        允许建立的多头总仓位与净资产的比值，默认值1.0，表示最多允许建立100%多头仓位
    short_pos_limit: float
        允许建立的空头总仓位与净资产的比值，默认值-1.0，表示最多允许建立100%空头仓位
    allow_sell_short: bool
        True:   允许买空卖空
        False:  默认值，只允许买入多头仓位

        :param moq_buy: float:
            投资产品最买入交易单位，moq为0时允许交易任意数额的金融产品，moq不为零时允许交易的产品数量是moq的整数倍

        :param moq_sell: float:
            投资产品最买入交易单位，moq为0时允许交易任意数额的金融产品，moq不为零时允许交易的产品数量是moq的整数倍

    Returns
    -------
    tuple: (cash_gained, cash_spent, amounts_purchased, amounts_sold, fee)
        cash_gained:        float, 本批次交易中获得的现金增加额
        cash_spent:         float, 本批次交易中共花费的现金总额
        amounts_purchased:  ndarray, 交易后每个个股账户中的股份增加数量
        amounts_sold:       ndarray, 交易后每个个股账户中的股份减少数量
        fee:                float, 本次交易总费用，包括卖出的费用和买入的费用
    """

    # 0, 当本期交易信号全为0，且信号类型为1或2时，退出计算，因为此时
    # 的买卖行为仅受交易信号控制，交易信号全为零代表不交易，但是如果交
    # 易信号为0时，代表持仓目标为0，此时有可能会有卖出交易，因此不能退
    # 出计算
    # if np.all(op == 0) and (signal_type > 0):
    #     # 返回0代表获得和花费的现金，返回全0向量代表买入和卖出的股票
    #     # 因为正好op全为0，因此返回op即可
    #     return np.zeros_like(op), np.zeros_like(op), np.zeros_like(op), np.zeros_like(op), np.zeros_like(op)

    # 1,计算期初资产总额：交易前现金及股票余额在当前价格下的资产总额
    pre_values = own_amounts * prices
    total_value = own_cash + pre_values.sum()

    # 2,制定交易计划，生成计划买入金额和计划卖出数量
    if signal_type == 0:
        # signal_type 为PT，比较当前持仓与计划持仓的差额，再生成买卖数量
        ptbt = pt_buy_threshold
        ptst = -pt_sell_threshold
        # 计算当前持仓与目标持仓之间的差额
        pre_position = pre_values / total_value
        position_diff = op - pre_position
        # 当不允许买空卖空操作时，只需要考虑持有股票时卖出或买入，即开多仓和平多仓
        # 当持有份额大于零时，平多仓：卖出数量 = 仓位差 * 持仓份额，此时持仓份额需大于零
        amounts_to_sell = np.where((position_diff < ptst) & (own_amounts > 0),
                                   position_diff / pre_position * own_amounts,
                                   0.)
        # 当持有份额不小于0时，开多仓：买入金额 = 仓位差 * 当前总资产，此时不能持有空头头寸
        cash_to_spend = np.where((position_diff > ptbt) & (own_amounts >= 0),
                                 position_diff * total_value,
                                 0.)
        # 当允许买空卖空时，允许开启空头头寸：
        if allow_sell_short:

            # 当持有份额小于等于零且交易信号为负，开空仓：买入空头金额 = 仓位差 * 当前总资产，此时持有份额为0
            cash_to_spend += np.where((position_diff < ptst) & (own_amounts <= 0),
                                      position_diff * total_value,
                                      0.)
            # 当持有份额小于0（即持有空头头寸）且交易信号为正时，平空仓：卖出空头数量 = 仓位差 * 当前持有空头份额
            amounts_to_sell += np.where((position_diff > ptbt) & (own_amounts < 0),
                                        position_diff / pre_position * own_amounts,
                                        0.)

    elif signal_type == 1:
        # signal_type 为PS，根据目前的持仓比例和期初资产总额生成买卖数量
        # 当不允许买空卖空操作时，只需要考虑持有股票时卖出或买入，即开多仓和平多仓
        # 当持有份额大于零时，平多仓：卖出数量 =交易信号 * 持仓份额，此时持仓份额需大于零
        amounts_to_sell = np.where((op < 0) & (own_amounts > 0), op * own_amounts, 0.)
        # 当持有份额不小于0时，开多仓：买入金额 =交易信号 * 当前总资产，此时不能持有空头头寸
        cash_to_spend = np.where((op > 0) & (own_amounts >= 0), op * total_value, 0.)

        # 当允许买空卖空时，允许开启空头头寸：
        if allow_sell_short:

            # 当持有份额小于等于零且交易信号为负，开空仓：买入空头金额 = 交易信号 * 当前总资产
            cash_to_spend += np.where((op < 0) & (own_amounts <= 0), op * total_value, 0.)
            # 当持有份额小于0（即持有空头头寸）且交易信号为正时，平空仓：卖出空头数量 = 交易信号 * 当前持有空头份额
            amounts_to_sell -= np.where((op > 0) & (own_amounts < 0), op * own_amounts, 0.)

    elif signal_type == 2:
        # signal_type 为VS，交易信号就是计划交易的股票数量，符号代表交易方向
        # 当不允许买空卖空操作时，只需要考虑持有股票时卖出或买入，即开多仓和平多仓
        # 当持有份额大于零时，卖出多仓：卖出数量 = 信号数量，此时持仓份额需大于零
        amounts_to_sell = np.where((op < 0) & (own_amounts > 0), op, 0.)
        # 当持有份额不小于0时，买入多仓：买入金额 = 信号数量 * 资产价格，此时不能持有空头头寸，必须为空仓或多仓
        cash_to_spend = np.where((op > 0) & (own_amounts >= 0), op * prices, 0.)

        # 当允许买空卖空时，允许开启空头头寸：
        if allow_sell_short:
            # 当持有份额小于等于零且交易信号为负，买入空仓：买入空头金额 = 信号数量 * 资产价格
            cash_to_spend += np.where((op < 0) & (own_amounts <= 0), op * prices, 0.)
            # 当持有份额小于0（即持有空头头寸）且交易信号为正时，卖出空仓：卖出空头数量 = 交易信号 * 当前持有空头份额
            amounts_to_sell -= np.where((op > 0) & (own_amounts < 0), -op, 0.)

    else:
        raise ValueError('Invalid signal_type')

    # 3, 批量提交股份卖出计划，计算实际卖出份额与交易费用。

    # 如果不允许卖空交易，则需要更新股票卖出计划数量
    if not allow_sell_short:
        amounts_to_sell = - np.fmin(-amounts_to_sell, available_amounts)
    amount_sold, cash_gained, fee_selling = get_selling_result(
            prices=prices,
            a_to_sell=amounts_to_sell,
            moq=moq_sell,
            buy_fix=buy_fix,
            sell_fix=sell_fix,
            buy_rate=buy_rate,
            sell_rate=sell_rate,
            buy_min=buy_min,
            sell_min=sell_min,
            slipage=slipage
    )

    if maximize_cash_usage:
        # 仅当现金交割期为0，且希望最大化利用同批交易产生的现金时，才调整现金余额
        # 现金余额 = 期初现金余额 + 本次出售资产获得现金总额
        available_cash += cash_gained.sum()

    # 调整处理cash_to_spend
    # 初步估算按照交易清单买入资产所需要的现金，如果超过持有现金，则按比例降低买入金额
    abs_cash_to_spend = np.abs(cash_to_spend)

    if np.all(abs_cash_to_spend < 0.01):
        # 如果所有买入计划绝对值都小于1分钱，则直接跳过后续的计算
        return cash_gained, np.zeros_like(op), np.zeros_like(op), amount_sold, fee_selling

    # 分别处理买入金额中的多头买入和空头买入部分，分别计算当前持有的多头和空头仓位
    pos_cash_to_spend = np.where(cash_to_spend > 0.01, cash_to_spend, 0)
    total_pos_cash_to_spend = pos_cash_to_spend.sum()
    neg_cash_to_spend = np.where(cash_to_spend < -0.01, cash_to_spend, 0)
    total_neg_cash_to_spend = neg_cash_to_spend.sum()
    next_own_amounts = own_amounts + amount_sold

    # 计算允许用于买入多头份额的最大金额
    current_long_pos = np.where(next_own_amounts > 0, next_own_amounts * prices, 0).sum() / total_value
    max_pos_cash_to_spend = (long_pos_limit - current_long_pos) * total_value

    if long_pos_limit <= 1.0:
        max_pos_cash_to_spend = min(max_pos_cash_to_spend, available_cash)

    if total_pos_cash_to_spend > max_pos_cash_to_spend:
        # 如果计划买入多头现金超过允许买入最大金额，按比例降低分配给每个拟买入多头资产的现金
        pos_cash_to_spend = pos_cash_to_spend / total_pos_cash_to_spend * max_pos_cash_to_spend

    if allow_sell_short:
        # 只有当allow_sell_short的时候才去考察允许持有的空头仓位限制
        current_short_pos = np.where(next_own_amounts < 0, next_own_amounts * prices, 0).sum() / total_value
        max_neg_cash_to_spend = (short_pos_limit - current_short_pos) * total_value

        if total_neg_cash_to_spend < max_neg_cash_to_spend:
            # 如果计划买入空头现金超过允许买入最大金额，按比例调降拟买入空头资产的现金
            neg_cash_to_spend = neg_cash_to_spend / total_neg_cash_to_spend * max_neg_cash_to_spend

    cash_to_spend = pos_cash_to_spend + neg_cash_to_spend

    # 批量提交股份买入计划，计算实际买入的股票份额和交易费用
    # 由于已经提前确认过现金总额，因此不存在买入总金额超过持有现金的情况
    amount_purchased, cash_spent, fee_buying = get_purchase_result(
            prices=prices,
            cash_to_spend=cash_to_spend,
            moq=moq_buy,
            buy_fix=buy_fix,
            sell_fix=sell_fix,
            buy_rate=buy_rate,
            sell_rate=sell_rate,
            buy_min=buy_min,
            sell_min=sell_min,
            slipage=slipage
    )

    # 4, 计算购入资产产生的交易成本，买入资产和卖出资产的交易成本率可以不同，且每次交易动态计算
    fee = fee_buying + fee_selling

    return cash_gained, cash_spent, amount_purchased, amount_sold, fee


def _get_complete_hist(looped_value: pd.DataFrame,
                       h_list: HistoryPanel,
                       benchmark_list: pd.DataFrame,
                       with_price: bool = False) -> pd.DataFrame:
    """完成历史交易回测后，填充完整的历史资产总价值清单，
        同时在回测清单中填入参考价格数据，参考价格数据用于数据可视化对比，参考数据的来源为Config.benchmark_asset

    Parameters
    ----------
    looped_value: pd.DataFrame
        完成历史交易回测后生成的历史资产总价值清单，只有在操作日才有记录，非操作日没有记录
    h_list: pd.DataFrame
        完整的投资产品价格清单，包含所有投资产品在回测区间内每个交易日的价格
    benchmark_list: pd.DataFrame
        参考资产的历史价格清单，参考资产用于收益率的可视化对比，同时用于计算alpha、sharp等指标
    with_price: boolean, default False
        True时在返回的清单中包含历史价格，否则仅返回资产总价值

    Returns
    -------
    looped_value: pd.DataFrame:
    重新填充的完整历史交易日资产总价值清单，包含以下列：
    - [share-x]:        多列，每种投资产品的持有份额数量
    - cash:             期末现金金额
    - fee:              当期交易费用（交易成本）
    - value:            当期资产总额（现金总额 + 所有在手投资产品的价值总额）
    """
    # 获取价格清单中的投资产品列表
    shares = h_list.shares  # 获取资产清单
    try:
        start_date = looped_value.index[0]  # 开始日期
    except:
        raise IndexError('index 0 is out of bounds for axis 0 with size 0')
    looped_history = h_list.segment(start_date)  # 回测历史数据区间 = [开始日期:]
    # 使用价格清单的索引值对资产总价值清单进行重新索引，重新索引时向前填充每日持仓额、现金额，使得新的
    # 价值清单中新增的记录中的持仓额和现金额与最近的一个操作日保持一致，并消除nan值
    hdates = looped_history.hdates
    purchased_shares = looped_value[shares].reindex(hdates, method='ffill').fillna(0)
    cashes = looped_value['cash'].reindex(hdates, method='ffill').fillna(0)
    fees = looped_value['fee'].reindex(hdates).fillna(0)
    looped_value = looped_value.reindex(hdates)
    # 这里采用了一种看上去貌似比较奇怪的处理方式：
    # 先为cashes、purchased_shares两个变量赋值，
    # 然后再将上述两个变量赋值给looped_values的列中
    # 这样看上去好像多此一举，为什么不能直接赋值，然而
    # 经过测试，如果直接用下面的代码直接赋值，将无法起到
    # 填充值的作用：
    # looped_value.cash = looped_value.cash.reindex(dates, method='ffill')
    looped_value[shares] = purchased_shares
    looped_value.cash = cashes
    looped_value.fee = looped_value['fee'].reindex(hdates).fillna(0)
    looped_value['reference'] = benchmark_list.reindex(hdates).fillna(0)
    # 重新计算整个清单中的资产总价值，生成pandas.Series对象，如果looped_history历史价格中包含多种价格，使用最后一种
    decisive_prices = looped_history[-1].squeeze(axis=2).T
    looped_value['value'] = (decisive_prices * looped_value[shares]).sum(axis=1) + looped_value['cash']
    if with_price:  # 如果需要同时返回价格，则生成pandas.DataFrame对象，包含所有历史价格
        share_price_column_names = [name + '_p' for name in shares]
        looped_value[share_price_column_names] = looped_history[shares]
    return looped_value


def _merge_invest_dates(op_list: pd.DataFrame, invest: CashPlan) -> pd.DataFrame:
    """将完成的交易信号清单与现金投资计划合并：

    检查现金投资计划中的日期是否都存在于交易信号清单op_list中，如果op_list中没有相应日期时，当交易信号清单中没有相应日期时，添加空交易
    信号，以便使op_list中存在相应的日期。

    注意，在目前的设计中，要求invest中的所有投资日期都为交易日（意思是说，投资日期当天资产价格不为np.nan）
    否则，将会导致回测失败（回测当天取到np.nan作为价格，引起总资产计算失败，引起连锁反应所有的输出结果均为np.nan。

    需要在CashPlan投资计划类中增加合法性判断

    Parameters
    ----------
    op_list: pd.DataFrame
        交易信号清单，一个DataFrame。index为Timestamp类型
    invest: qt.CashPlan
        CashPlan对象，投资日期和投资金额
    Returns
    -------
    op_list: pd.DataFrame
        合并后的交易信号清单
    """
    if not isinstance(op_list, pd.DataFrame):
        raise TypeError(f'operation list should be a pandas DataFrame, got {type(op_list)} instead')
    if not isinstance(invest, CashPlan):
        raise TypeError(f'invest plan should be a qteasy CashPlan, got {type(invest)} instead')
    for date in invest.dates:
        try:
            op_list.loc[date]
        except Exception:
            op_list.loc[date] = 0
    op_list.sort_index(inplace=True)
    return op_list


# TODO: 删除operator作为传入参数，仅处理回测结果，将回测结果传出
#  函数后再处理为pandas.DataFrame，并在函数以外进行进一步的记录和处理，这里仅仅使用与回测相关
#  的参数
def apply_loop(operator: Operator,
               trade_price_list: HistoryPanel,
               start_idx: int = 0,
               end_idx: int = None,
               cash_plan: CashPlan = None,
               cost_rate: dict = None,
               moq_buy: float = 100.,
               moq_sell: float = 1.,
               inflation_rate: float = 0.03,
               pt_signal_timing: str = 'lazy',
               pt_buy_threshold: float = 0.1,
               pt_sell_threshold: float = 0.1,
               cash_delivery_period: int = 0,
               stock_delivery_period: int = 0,
               allow_sell_short: bool = False,
               long_pos_limit: float = 1.0,
               short_pos_limit: float = -1.0,
               max_cash_usage: bool = False,
               trade_log: bool = False,
               price_priority_list: list = None) -> tuple:
    """使用Numpy快速迭代器完成整个交易清单在历史数据表上的模拟交易，并输出每次交易后持仓、
        现金额及费用，输出的结果可选

    Parameters
    ----------
    operator: Operator
        用于生成交易信号(realtime模式)，预先生成的交易信号清单或清单相关信息也从中读取
    start_idx: int, Default: 0
        模拟交易从交易清单的该序号开始循环
    end_idx: int, Default: None
        模拟交易到交易清单的该序号为止
    trade_price_list: object HistoryPanel
        完整历史价格清单，数据的频率由freq参数决定
    cash_plan: CashPlan: Default: None
        资金投资计划，CashPlan对象
    cost_rate: dict: Default: None
        交易成本率，包含交易费、滑点及冲击成本
    moq_buy: float：Default: 100
        每次交易买进的最小份额单位
    moq_sell: float: Default: 1
        每次交易卖出的最小份额单位
    inflation_rate: float, Default: 0.03
        现金的时间价值率，如果>0，则现金的价值随时间增长，增长率为inflation_rate
    pt_signal_timing: str, {'lazy', 'eager', 'aggressive'}  # TODO: 增加参数值 'aggressive' 的alias 'eager'
        控制PT模式下交易信号产生的时机
    pt_buy_threshold: float, Default: 0.1
        PT买入信号阈值，只有当实际持仓与目标持仓的差值大于该阈值时，才会产生买入信号
    pt_sell_threshold: flaot, Default: 0.1
        PT卖出信号阈值，只有当实际持仓与目标持仓的差值小于该阈值时，才会产生卖出信号
    cash_delivery_period: int, Default: 0
        现金交割周期，默认值为0，单位为天。
    stock_delivery_period: int, Default: 0
        股票交割周期，默认值为0，单位为天。
    allow_sell_short: bool, Default: False
        是否允许卖空操作，如果不允许卖空，则卖出的数量不能超过持仓数量
    long_pos_limit: float, Default: 1.0
        允许持有的最大多头仓位比例
    short_pos_limit: flaot, Default: -1.0
        允许持有的最大空头仓位比例
    max_cash_usage: bool, Default: False
        是否最大化利用现金，如果为True，则在每次交易时，会将卖出股票的现金用于买入股票
    trade_log: bool: Default: False
        为True时，输出回测详细日志为csv格式的表格
    price_priority_list: list, Default: None
        各交易价格的执行顺序列表，列表中0～N数字代表operator中的各个交易价格的序号，各个交易价格
        将按照列表中的序号顺序执行

    Returns
    -------
    tuple: (loop_results, op_log_matrix, op_summary_matrix, op_list_bt_indices)
    - loop_results:        用于生成交易结果的数据，如持仓数量、交易费用、持有现金以及总资产
    - op_log_matrix:       用于生成详细交易记录的数据，包含每次交易的详细交易信息，如持仓、成交量、成交价格、现金变动、交易费用等等
    - op_summary_matrix:   用于生成详细交易记录的补充数据，包括投入资金量、资金变化量等
    - op_list_bt_indices:  交易清单中实际参加回测的行序号
    """
    if moq_buy == 0:
        assert moq_sell == 0, f'ValueError, if "trade_batch_size" is 0, then ' \
                              f'"sell_batch_size" should also be 0'
    if (moq_buy != 0) and (moq_sell != 0):
        assert moq_buy % moq_sell == 0, \
            f'ValueError, the sell moq should be divisible by moq_buy, or there will be mistake'
    signal_type = operator.signal_type_id
    op_type = operator.op_type

    # 获取交易信号的总行数、股票数量以及价格种类数量
    # 在这里，交易信号的价格种类数量与交易价格的价格种类数量必须一致，且顺序也必须一致
    op_list = None
    if operator.op_type == 'batch':

        op_list = operator.op_list

    looped_dates = operator.op_list_hdates
    share_count, op_count, price_type_count = operator.op_list_shape
    if end_idx is None:
        end_idx = op_count
    # 为防止回测价格数据中存在Nan值，需要首先将Nan值替换成0，否则将造成错误值并一直传递到回测历史最后一天
    price = trade_price_list.ffill(0).values
    # 获取每一个资金投入日在历史时间序列中的位置
    investment_date_pos = np.searchsorted(looped_dates, cash_plan.dates)
    invest_dict = cash_plan.to_dict(investment_date_pos)
    # 解析交易费率参数：
    buy_fix = cost_rate['buy_fix']
    sell_fix = cost_rate['sell_fix']
    buy_rate = cost_rate['buy_rate']
    sell_rate = cost_rate['sell_rate']
    buy_min = cost_rate['buy_min']
    sell_min = cost_rate['sell_min']
    slipage = cost_rate['slipage']
    # 确定是否属于PT+lazy的情形
    pt_and_lazy = (signal_type == 0) and (pt_signal_timing == 'lazy')

    # 检查信号清单，生成清单回测序号，生成需要跳过的交易信号的列表。这个列表有2维，分别代表每日/每回测价格信号是否可以跳过
    if operator.op_type == 'stepwise':
        # 在stepwise模式下，每一天都需要回，回测所有交易信号行
        skip_op_signal = np.zeros(shape=(op_count, price_type_count), dtype='bool')
    elif signal_type in [1, 2]:
        # 否则，在batch模式下，PS/VS模式下跳过没有信号的交易日, 并确保第一个回测日不为True
        skip_op_signal = np.all(op_list == 0, axis=0)
        skip_op_signal[start_idx, :] = False
    elif pt_and_lazy:
        # 或者，在batch模式下，PT模式下跳过信号没有发生变化的交易日，但确保第一个回测日不为True
        signal_diff = op_list - np.roll(op_list, 1, axis=1)
        skip_op_signal = np.all(signal_diff == 0, axis=0)
        skip_op_signal[start_idx, :] = False
    else:
        # 否则，在batch/PT/aggressive模式下，回测所有交易信号行
        skip_op_signal = np.zeros(shape=(op_count, price_type_count), dtype='bool')
    # 确定bt回测计算的范围
    op_list_bt_indices = np.array(range(start_idx, end_idx))
    # 如果inflation_rate > 0 则还需要计算所有有交易信号的日期相对前一个交易信号日的现金增长比率，这个比率与两个交易信号日之间的时间差有关
    inflation_factors = np.ones_like(op_list_bt_indices, dtype='float')
    additional_invest = 0.
    # 如果inflation_rate不为0，则需要计算每一个bt回测交易日相对上一日的现金增值幅度，用于计算现金增值
    if inflation_rate > 0:
        # TODO: 考虑把下面的计算numba化
        # 在不同的datafreq下，相差一个idx不一定代表相差一天，因此需要计算每个idx之间实际相差的天数
        bt_index_days = pd.to_datetime(looped_dates)[op_list_bt_indices]
        days_difference = np.array((bt_index_days - np.roll(bt_index_days, 1)).days)
        daily_ir = 1 + inflation_rate / 365.  # 由于这几计算的是两个日期之间的自然天数之差，因此日利率需要用ir/365计算
        inflation_factors = daily_ir ** days_difference
        inflation_factors[0] = 1.  # 使用np.roll计算后的第一个值是错误值，需要修正为1

    # 决定交易中是否最大化使用现金
    maximize_cash_usage = max_cash_usage and (cash_delivery_period == 0)
    # 保存trade_log_table数据：
    op_log_add_invest = []
    op_log_cash = []
    op_log_available_cash = []
    op_log_value = []
    op_log_matrix = []
    prev_date = 0

    if (op_type == 'batch') and (not trade_log):
        # batch模式下调用apply_loop_core函数:
        looped_day_indices = list(pd.to_datetime(pd.to_datetime(looped_dates).date).astype('int'))
        # 2, 将invset_dict处理为两个列表：invest_date_indices, invest_amount，因为invest_dict无法被Numba处理
        investment_date_pos = list(investment_date_pos)
        invest_amounts = list(invest_dict.values())
        cashes, fees, values, amounts_matrix = apply_loop_core(share_count,
                                                               looped_day_indices,
                                                               inflation_factors,
                                                               investment_date_pos,
                                                               invest_amounts,
                                                               price,
                                                               op_list,
                                                               signal_type,
                                                               op_list_bt_indices,
                                                               skip_op_signal,
                                                               buy_fix,
                                                               sell_fix,
                                                               buy_rate,
                                                               sell_rate,
                                                               buy_min,
                                                               sell_min,
                                                               slipage,
                                                               moq_buy,
                                                               moq_sell,
                                                               inflation_rate,
                                                               pt_buy_threshold,
                                                               pt_sell_threshold,
                                                               cash_delivery_period,
                                                               stock_delivery_period,
                                                               allow_sell_short,
                                                               long_pos_limit,
                                                               short_pos_limit,
                                                               maximize_cash_usage,
                                                               price_priority_list)
    else:
        # 初始化计算结果列表
        own_cash = 0.  # 持有现金总额，期初现金总额总是0，在回测过程中到现金投入日时再加入现金
        available_cash = 0.  # 每期可用现金总额
        own_amounts = np.zeros(shape=(share_count,))  # 投资组合中各个资产的持有数量，初始值为全0向量
        available_amounts = np.zeros(shape=(share_count,))  # 每期可用的资产数量
        cash_delivery_queue = []  # 用于模拟现金交割延迟期的定长队列
        stock_delivery_queue = []  # 用于模拟股票交割延迟期的定长队列
        cashes = []  # 中间变量用于记录各个资产买入卖出时消耗或获得的现金
        fees = []  # 交易费用，记录每个操作时点产生的交易费用
        values = []  # 资产总价值，记录每个操作时点的资产和现金价值总和
        amounts_matrix = []
        total_value = 0
        trade_data = np.zeros(shape=(share_count, 5))  # 交易汇总数据表，包含最近成交、交易价格、持仓数量、
        # 持有现金等数据的数组，用于stepwise信号生成
        recent_amounts_change = np.zeros(shape=(share_count,))  # 中间变量，保存最近的一次交易数量
        recent_trade_prices = np.zeros(shape=(share_count,))  # 中间变量，保存最近一次的成交价格
        result_count = 0  # 进行循环的次数
        # 在stepwise模式下pt_and_lazy情形需要跳过某些交易信号，需要用到prev_op
        prev_op = np.empty(shape=(share_count, price_type_count), dtype='float')
        prev_op[:, :] = np.nan
        for i in op_list_bt_indices:
            # 对每一回合历史交易信号开始回测，每一回合包含若干交易价格上所有股票的交易信号
            current_date = looped_dates[i].date()
            sub_total_fee = 0
            if inflation_rate > 0:
                # 现金的价值随时间增长，需要依次乘以inflation 因子，且只有持有现金增值，新增的现金不增值
                current_inflation_factor = inflation_factors[result_count]
                own_cash *= current_inflation_factor
                available_cash *= current_inflation_factor
            if i in investment_date_pos:
                # 如果在交易当天有资金投入，则将投入的资金加入可用资金池中
                additional_invest = invest_dict[i]
                own_cash += additional_invest
                available_cash += additional_invest
            for j in price_priority_list:
                # 交易前将交割队列中达到交割期的现金完成交割
                if ((prev_date != current_date) and
                    (len(cash_delivery_queue) == cash_delivery_period)) or \
                        (cash_delivery_period == 0):
                    if len(cash_delivery_queue) > 0:
                        cash_delivered = cash_delivery_queue.pop(0)
                        available_cash += cash_delivered
                # 交易前将交割队列中达到交割期的资产完成交割
                if ((prev_date != current_date) and
                    (len(stock_delivery_queue) == stock_delivery_period)) or \
                        (stock_delivery_period == 0):
                    if len(stock_delivery_queue) > 0:
                        stock_delivered = stock_delivery_queue.pop(0)
                        available_amounts += stock_delivered
                # 调用loop_step()函数，计算本轮交易的现金和股票变动值以及总交易费用
                current_prices = price[:, result_count, j]
                if op_type == 'stepwise':
                    # 在realtime模式下，准备trade_data并计算下一步的交易信号
                    trade_data[:, 0] = own_amounts
                    trade_data[:, 1] = available_amounts
                    trade_data[:, 2] = current_prices
                    trade_data[:, 3] = recent_amounts_change
                    trade_data[:, 4] = recent_trade_prices
                    current_op = operator.create_signal(
                            trade_data=trade_data,
                            sample_idx=i,
                            price_type_idx=j
                    )
                    if pt_and_lazy and np.all(prev_op[:, j] == current_op):
                        skip_op_signal[i, j] = True
                    prev_op[:, j] = current_op

                elif op_type == 'batch':
                    # 在batch模式下，直接从批量生成的交易信号清单中读取下一步交易信号
                    current_op = op_list[:, i, j]
                else:
                    # 其他不合法的op_type
                    raise TypeError(f'invalid op_type!')
                # 处理需要回测的交易信号，只有需要回测的信号才送入loop_step，否则直接生成五组全0结果
                if skip_op_signal[i, j]:
                    cash_gained = np.zeros_like(current_op)
                    cash_spent = np.zeros_like(current_op)
                    amount_purchased = np.zeros_like(current_op)
                    amount_sold = np.zeros_like(current_op)
                    fee = np.zeros_like(current_op)
                else:
                    cash_gained, cash_spent, amount_purchased, amount_sold, fee = _loop_step(
                            signal_type=signal_type,
                            own_cash=own_cash,
                            own_amounts=own_amounts,
                            available_cash=available_cash,
                            available_amounts=available_amounts,
                            op=current_op,
                            prices=current_prices,
                            buy_fix=buy_fix,
                            sell_fix=sell_fix,
                            buy_rate=buy_rate,
                            sell_rate=sell_rate,
                            buy_min=buy_min,
                            sell_min=sell_min,
                            slipage=slipage,
                            pt_buy_threshold=pt_buy_threshold,
                            pt_sell_threshold=pt_sell_threshold,
                            maximize_cash_usage=maximize_cash_usage,
                            allow_sell_short=allow_sell_short,
                            long_pos_limit=long_pos_limit,
                            short_pos_limit=short_pos_limit,
                            moq_buy=moq_buy,
                            moq_sell=moq_sell
                    )
                # 获得的现金进入交割队列，根据日期的变化确定是新增现金交割还是累加现金交割
                if (prev_date != current_date) or (cash_delivery_period == 0):
                    cash_delivery_queue.append(cash_gained.sum())
                else:
                    cash_delivery_queue[-1] += cash_gained.sum()

                # 获得的资产进入交割队列，根据日期的变化确定是新增资产交割还是累加资产交割
                if (prev_date != current_date) or (stock_delivery_period == 0):
                    stock_delivery_queue.append(amount_purchased)
                else:  # if prev_date == current_date
                    stock_delivery_queue[-1] += amount_purchased

                prev_date = current_date
                # 持有现金、持有股票用于计算本期的总价值
                available_cash += cash_spent.sum()
                available_amounts += amount_sold
                cash_changed = cash_gained + cash_spent
                own_cash = own_cash + cash_changed.sum()
                amount_changed = amount_sold + amount_purchased
                own_amounts = own_amounts + amount_changed
                total_stock_values = (own_amounts * current_prices)
                total_stock_value = total_stock_values.sum()
                total_value = total_stock_value + own_cash
                sub_total_fee += fee.sum()
                # 生成trade_log所需的数据，采用串列式表格排列：
                if trade_log:
                    rnd = np.round
                    op_log_matrix.append(rnd(current_op, 3))
                    op_log_matrix.append(rnd(current_prices, 3))
                    op_log_matrix.append(rnd(amount_changed, 3))
                    op_log_matrix.append(rnd(cash_changed, 3))
                    op_log_matrix.append(rnd(fee, 3))
                    op_log_matrix.append(rnd(own_amounts, 3))
                    op_log_matrix.append(rnd(available_amounts, 3))
                    op_log_matrix.append(rnd(total_stock_values, 3))
                    op_log_add_invest.append(rnd(additional_invest, 3))
                    additional_invest = 0.
                    op_log_cash.append(rnd(own_cash, 3))
                    op_log_available_cash.append(rnd(available_cash, 3))
                    op_log_value.append(rnd(total_value, 3))
                # debug
                # print(f'step {i} {op_type} looping result on {current_date}, total Value {total_value}::\n'
                #       f'op from calculation: {current_op}, prices: {current_prices}\n'
                #       f'cash change: {cash_changed}, own cash: {own_cash}\n'
                #       f'amount changed: {amount_changed}, '
                #       f'own amounts: {own_amounts}\n')

            # 保存计算结果
            cashes.append(own_cash)
            fees.append(sub_total_fee)
            values.append(total_value)
            amounts_matrix.append(own_amounts)
            result_count += 1

    loop_results = (amounts_matrix, cashes, fees, values)
    op_summary_matrix = (op_log_add_invest, op_log_cash, op_log_available_cash, op_log_value)
    return loop_results, op_log_matrix, op_summary_matrix, op_list_bt_indices


@njit
def apply_loop_core(share_count,
                    looped_dates,
                    inflation_factors,
                    investment_date_pos,
                    invest_amounts,
                    price,
                    op_list,
                    signal_type,
                    op_list_bt_indices,
                    skip_op_signal,
                    buy_fix: float,
                    sell_fix: float,
                    buy_rate: float,
                    sell_rate: float,
                    buy_min: float,
                    sell_min: float,
                    slipage: float,
                    moq_buy: float,
                    moq_sell: float,
                    inflation_rate: float,
                    pt_buy_threshold: float,
                    pt_sell_threshold: float,
                    cash_delivery_period: int,
                    stock_delivery_period: int,
                    allow_sell_short: bool,
                    long_pos_limit: float,
                    short_pos_limit: float,
                    max_cash_usage: bool,
                    price_priority_list: list):
    """ apply_loop的核心function,不含任何numba不支持的元素，仅包含batch模式下，
        不需要生成trade_log的情形下运行核心循环的核心代码。
        在符合要求的情况下，这部分代码以njit方式加速运行，实现提速

    Returns
    -------
    """

    # 初始化计算结果列表
    own_cash = 0.  # 持有现金总额，期初现金总额总是0，在回测过程中到现金投入日时再加入现金
    available_cash = 0.  # 每期可用现金总额
    own_amounts = np.zeros(shape=(share_count,))  # 投资组合中各个资产的持有数量，初始值为全0向量
    available_amounts = np.zeros(shape=(share_count,))  # 每期可用的资产数量
    cash_delivery_queue = []  # 用于模拟现金交割延迟期的定长队列
    stock_delivery_queue = []  # 用于模拟股票交割延迟期的定长队列
    signal_count = len(op_list_bt_indices)
    cashes = np.empty(shape=(signal_count, ))  # 中间变量用于记录各个资产买入卖出时消耗或获得的现金
    fees = np.empty(shape=(signal_count, ))  # 交易费用，记录每个操作时点产生的交易费用
    values = np.empty(shape=(signal_count, ))  # 资产总价值，记录每个操作时点的资产和现金价值总和
    amounts_matrix = np.empty(shape=(signal_count, share_count))
    total_value = 0
    prev_date = 0
    investment_count = 0  # 用于正确读取每笔投资金额的计数器
    result_count = 0  # 用于确保正确输出每笔交易结果的计数器

    for i in op_list_bt_indices:
        # 对每一回合历史交易信号开始回测，每一回合包含若干交易价格上所有股票的交易信号
        current_date = looped_dates[i]
        sub_total_fee = 0
        if inflation_rate > 0:
            # 现金的价值随时间增长，需要依次乘以inflation 因子，且只有持有现金增值，新增的现金不增值
            own_cash *= inflation_factors[result_count]
            available_cash *= inflation_factors[result_count]
        if i in investment_date_pos:
            # 如果在交易当天有资金投入，则将投入的资金加入可用资金池中
            additional_invest = invest_amounts[investment_count]
            own_cash += additional_invest
            available_cash += additional_invest
            investment_count += 1
        for j in price_priority_list:
            # 交易前将交割队列中达到交割期的现金完成交割
            if ((prev_date != current_date) and
                (len(cash_delivery_queue) == cash_delivery_period)) or \
                    (cash_delivery_period == 0):
                if len(cash_delivery_queue) > 0:
                    cash_delivered = cash_delivery_queue.pop(0)
                    available_cash += cash_delivered
            # 交易前将交割队列中达到交割期的资产完成交割
            if ((prev_date != current_date) and
                (len(stock_delivery_queue) == stock_delivery_period)) or \
                    (stock_delivery_period == 0):
                if len(stock_delivery_queue) > 0:
                    stock_delivered = stock_delivery_queue.pop(0)
                    available_amounts += stock_delivered
            # 调用loop_step()函数，计算本轮交易的现金和股票变动值以及总交易费用
            current_prices = price[:, result_count, j]
            current_op = op_list[:, i, j]
            if skip_op_signal[i, j]:
                cash_gained = np.zeros_like(current_op)
                cash_spent = np.zeros_like(current_op)
                amount_purchased = np.zeros_like(current_op)
                amount_sold = np.zeros_like(current_op)
                fee = np.zeros_like(current_op)
            else:
                cash_gained, cash_spent, amount_purchased, amount_sold, fee = _loop_step(
                        signal_type=signal_type,
                        own_cash=own_cash,
                        own_amounts=own_amounts,
                        available_cash=available_cash,
                        available_amounts=available_amounts,
                        op=current_op,
                        prices=current_prices,
                        buy_fix=buy_fix,
                        sell_fix=sell_fix,
                        buy_rate=buy_rate,
                        sell_rate=sell_rate,
                        buy_min=buy_min,
                        sell_min=sell_min,
                        slipage=slipage,
                        pt_buy_threshold=pt_buy_threshold,
                        pt_sell_threshold=pt_sell_threshold,
                        maximize_cash_usage=max_cash_usage and cash_delivery_period == 0,
                        allow_sell_short=allow_sell_short,
                        long_pos_limit=long_pos_limit,
                        short_pos_limit=short_pos_limit,
                        moq_buy=moq_buy,
                        moq_sell=moq_sell
                )
            # 获得的现金进入交割队列，根据日期的变化确定是新增现金交割还是累加现金交割
            if (prev_date != current_date) or (cash_delivery_period == 0):
                cash_delivery_queue.append(cash_gained.sum())
            else:
                cash_delivery_queue[-1] += cash_gained.sum()

            # 获得的资产进入交割队列，根据日期的变化确定是新增资产交割还是累加资产交割
            if (prev_date != current_date) or (stock_delivery_period == 0):
                stock_delivery_queue.append(amount_purchased)
            else:  # if prev_date == current_date
                stock_delivery_queue[-1] += amount_purchased

            prev_date = current_date
            # 持有现金、持有股票用于计算本期的总价值
            available_cash += cash_spent.sum()
            available_amounts += amount_sold
            cash_changed = cash_gained + cash_spent
            own_cash = own_cash + cash_changed.sum()
            amount_changed = amount_sold + amount_purchased
            own_amounts = own_amounts + amount_changed
            total_stock_values = (own_amounts * current_prices)
            total_stock_value = total_stock_values.sum()
            total_value = total_stock_value + own_cash
            sub_total_fee += fee.sum()

        # 保存计算结果
        cashes[result_count] = own_cash
        fees[result_count] = sub_total_fee
        values[result_count] = total_value
        amounts_matrix[result_count, :] = own_amounts
        result_count += 1

    return cashes, fees, values, amounts_matrix


def process_loop_results(operator,
                         loop_results=None,
                         op_log_matrix=None,
                         op_summary_matrix=None,
                         op_list_bt_indices=None,
                         trade_log=False,
                         bt_price_priority_ohlc: str = 'OHLC'):
    """ 接受apply_loop函数传回的计算结果，生成DataFrame型交易模拟结果数据，保存交易记录，并返回结果供下一步处理

    Parameters
    ----------
    operator: Operator
        交易操作对象
    loop_results: tuple, optional
        apply_loop函数返回的计算结果
    op_log_matrix: np.ndarray, optional
        交易记录矩阵，记录了模拟交易过程中每一笔交易的详细信息
    op_summary_matrix: np.ndarray, optional
        交易汇总矩阵，记录了模拟交易过程中每一笔交易的汇总信息
    op_list_bt_indices: list, optional
        交易记录矩阵中的交易日期索引
    trade_log: bool, optional, default False
        是否保存交易记录，默认为False
    bt_price_priority_ohlc: str, optional, default 'OHLC'
        交易记录中的价格优先级，可选'OHLC'、'HLOC'、'LOCH'、'LCOH'、'COHL'、'COLH'

    Returns
    -------
    value_history: pd.DataFrame
        交易模拟结果数据
    """
    from qteasy import logger_core
    amounts_matrix, cashes, fees, values = loop_results
    shares = operator.op_list_shares
    complete_loop_dates = operator.op_list_hdates
    looped_dates = [complete_loop_dates[item] for item in op_list_bt_indices]

    price_types_in_priority = operator.get_bt_price_types_in_priority(priority=bt_price_priority_ohlc)

    # 将向量化计算结果转化回DataFrame格式
    value_history = pd.DataFrame(amounts_matrix, index=looped_dates,
                                 columns=shares)
    # 填充标量计算结果
    value_history['cash'] = cashes
    value_history['fee'] = fees
    value_history['value'] = values

    # 生成trade_log，index为MultiIndex，因为每天的交易可能有多种价格
    if trade_log:
        # create complete trading log
        logger_core.info(f'generating complete trading log ...')
        op_log_index = pd.MultiIndex.from_product(
                [looped_dates,
                 price_types_in_priority,
                 ['0, trade signal',
                  '1, price',
                  '2, traded amounts',
                  '3, cash changed',
                  '4, trade cost',
                  '5, own amounts',
                  '6, available amounts',
                  '7, summary']],
                names=('date', 'trade_on', 'item')
        )
        op_sum_index = pd.MultiIndex.from_product(
                [looped_dates,
                 price_types_in_priority,
                 ['7, summary']],
                names=('date', 'trade_on', 'item')
        )
        op_log_columns = [str(s) for s in shares]
        op_log_df = pd.DataFrame(op_log_matrix, index=op_log_index, columns=op_log_columns)
        op_summary_df = pd.DataFrame(op_summary_matrix,
                                     index=['add. invest', 'own cash', 'available cash', 'value'],
                                     columns=op_sum_index).T
        log_file_path_name = qteasy.QT_TRADE_LOG_PATH + '/trade_log.csv'
        op_summary_df.join(op_log_df, how='right', sort=False).to_csv(log_file_path_name)
        # 生成 trade log 摘要表 (a more concise and human-readable format of trading log
        # create share trading logs:
        logger_core.info(f'generating abstract trading log ...')
        share_logs = []
        for share in op_log_columns:
            share_df = op_log_df[share].unstack()
            share_df = share_df[share_df['2, traded amounts'] != 0]
            share_df['code'] = share
            try:
                share_name = get_basic_info(share, printout=False)['name']
            except Exception as e:
                share_name = 'unknown'
                # logger_core.warning(f'Error encountered getting share names\n{e}')
            share_df['name'] = share_name
            share_logs.append(share_df)

        re_columns = ['code',
                      'name',
                      '0, trade signal',
                      '1, price',
                      '2, traded amounts',
                      '3, cash changed',
                      '4, trade cost',
                      '5, own amounts',
                      '6, available amounts',
                      '7, summary']
        op_log_shares_abs = pd.concat(share_logs).reindex(columns=re_columns)
        record_file_path_name = qteasy.QT_TRADE_LOG_PATH + '/trade_records.csv'
        # TODO: 可以增加一个config属性来控制交易摘要表的生成规则：
        #  如果how == 'left' 保留无交易日期的记录
        #  如果how == 'right', 不显示无交易日期的记录
        op_summary_df.join(op_log_shares_abs, how='right', sort=True).to_csv(record_file_path_name)

    return value_history


<<<<<<< HEAD
def get_realtime_holdings():
    """ 获取当前持有的产品在手数量

    Returns
    -------
    tuple:
    """
    return None


def get_realtime_trades():
    """ 获取最近的交易记录

    Returns
    -------
    """
    return None


def build_trade_data(holdings, recent_trades):
    """ 生成符合格式的trade_data用于交易信号生成

    Parameters
    ----------
    holdings: tuple
    recent_trades: tuple

    Returns
    -------
    """
    return None


=======
>>>>>>> 49c5de14
def filter_stocks(date: str = 'today', **kwargs) -> pd.DataFrame:
    """根据输入的参数筛选股票，并返回一个包含股票代码和相关信息的DataFrame

    Parameters
    ----------
    date: date-like str
        筛选股票的上市日期，在该日期以后上市的股票将会被剔除：
    kwargs: str or list of str
        可以通过以下参数筛选股票, 可以同时输入多个筛选条件，只有符合要求的股票才会被筛选出来
        - index:      根据指数筛选，不含在指定的指数内的股票将会被剔除
        - industry:   公司所处行业，只有列举出来的行业会被选中
        - area:       公司所处省份，只有列举出来的省份的股票才会被选中
        - market:     市场，分为主板、创业板等
        - exchange:   交易所，包括上海证券交易所和深圳股票交易所

    Returns
    -------
    DataFrame: 筛选出来的股票的基本信息
    """
    try:
        date = pd.to_datetime(date)
    except:
        date = pd.to_datetime('today')
    # validate all input args:
    if not all(arg.lower() in ['index', 'industry', 'area', 'market', 'exchange'] for arg in kwargs.keys()):
        raise KeyError()
    if not all(isinstance(val, (str, list)) for val in kwargs.values()):
        raise KeyError()

    ds = qteasy.QT_DATA_SOURCE
    # ts_code是dataframe的index
    share_basics = ds.read_table_data('stock_basic')[['symbol', 'name', 'area', 'industry',
                                                      'market', 'list_date', 'exchange']]
    if share_basics is None or share_basics.empty:
        return pd.DataFrame()
    share_basics['list_date'] = pd.to_datetime(share_basics.list_date)
    none_matched = dict()
    # 找出targets中无法精确匹配的值，加入none_matched字典，随后尝试模糊匹配并打印模糊模糊匹配信息
    # print('looking for none matching arguments')
    for column, targets in kwargs.items():
        if column == 'index':
            continue
        if isinstance(targets, str):
            targets = str_to_list(targets)
            kwargs[column] = targets
        all_column_values = share_basics[column].unique().tolist()
        target_not_matched = [item for item in targets if item not in all_column_values]
        if len(target_not_matched) > 0:
            kwargs[column] = list(set(targets) - set(target_not_matched))
            match_dict = {}
            for t in target_not_matched:
                similarities = []
                for s in all_column_values:
                    if not isinstance(s, str):
                        similarities.append(0.0)
                        continue
                    try:
                        similarities.append(_partial_lev_ratio(s, t))
                    except Exception as e:
                        print(f'{e}, error during matching "{t}" and "{s}"')
                        raise e
                sim_array = np.array(similarities)
                best_matched = [all_column_values[i] for i in
                                np.where(sim_array >= 0.5)[0]
                                if
                                isinstance(all_column_values[i], str)]
                match_dict[t] = best_matched
                best_matched_str = '\" or \"'.join(best_matched)
                print(f'{t} will be excluded because an exact match is not found in "{column}", did you mean\n'
                      f'"{best_matched_str}"?')
            none_matched[column] = match_dict
        # 从清单中将none_matched移除
    for column, targets in kwargs.items():
        if column == 'index':
            # 查找date到今天之间的所有成分股, 如果date为today，则将date前推一个月
            end_date = pd.to_datetime('today')
            start_date = date - pd.Timedelta(50, 'd')
            index_comp = ds.read_table_data('index_weight',
                                            shares=targets,
                                            start=start_date.strftime("%Y%m%d"),
                                            end=end_date.strftime('%Y%m%d'))
            if index_comp.empty:
                return index_comp
            # share_basics.loc[a_list] is deprecated since pandas 1.0.0
            # return share_basics.loc[index_comp.index.get_level_values('con_code').unique().tolist()]
            return share_basics.reindex(index=index_comp.index.get_level_values('con_code').unique().tolist())
        if isinstance(targets, str):
            targets = str_to_list(targets)
        if len(targets) == 0:
            continue
        if not all(isinstance(target, str) for target in targets):
            raise KeyError(f'the list should contain only strings')
        share_basics = share_basics.loc[share_basics[column].isin(targets)]
    share_basics = share_basics.loc[share_basics.list_date <= date]
    if not share_basics.empty:
        return share_basics[['name', 'area', 'industry', 'market', 'list_date', 'exchange']]
    else:
        return share_basics


def filter_stock_codes(date: str = 'today', **kwargs) -> list:
    """根据输入的参数调用filter_stocks筛选股票，并返回股票代码的清单

    Parameters
    ----------
    date: date-like str
        筛选股票的上市日期，在该日期以后上市的股票将会被剔除：
    kwargs: str or list of str
        可以通过以下参数筛选股票, 可以同时输入多个筛选条件，只有符合要求的股票才会被筛选出来

    Returns
    -------
    list, 股票代码清单

    See Also
    --------
    filter_stock()
    """
    share_basics = filter_stocks(date=date, **kwargs)
    return share_basics.index.to_list()


def get_basic_info(code_or_name: str, asset_types=None, match_full_name=False, printout=True, verbose=False):
    """ 等同于get_stock_info()
        根据输入的信息，查找股票、基金、指数或期货、期权的基本信息

    Parameters
    ----------
    code_or_name:
        证券代码或名称，
        如果是证券代码，可以含后缀也可以不含后缀，含后缀时精确查找、不含后缀时全局匹配
        如果是证券名称，可以包含通配符模糊查找，也可以通过名称模糊查找
        如果精确匹配到一个证券代码，返回一个字典，包含该证券代码的相关信息
    asset_types: 默认None
        证券类型，接受列表或逗号分隔字符串，包含认可的资产类型：
        - E     股票
        - IDX   指数
        - FD    基金
        - FT    期货
        - OPT   期权
    match_full_name: bool
        是否匹配股票或基金的全名，默认否，如果匹配全名，耗时更长
    printout: bool
        如果为True，打印匹配到的结果
    verbose: bool
        当匹配到的证券太多时（多于五个），是否显示完整的信息
        - False 默认值，只显示匹配度最高的内容
        - True  显示所有匹配到的内容

    Returns
    -------
    dict
        当仅找到一个匹配时，返回一个dict，包含找到的基本信息，根据不同的证券类型，找到的信息不同：
        - 股票信息：公司名、地区、行业、全名、上市状态、上市日期
        - 指数信息：指数名、全名、发行人、种类、发行日期
        - 基金：   基金名、管理人、托管人、基金类型、发行日期、发行数量、投资类型、类型
        - 期货：   期货名称
        - 期权：   期权名称
    """
    matched_codes = match_ts_code(code_or_name, asset_types=asset_types, match_full_name=match_full_name)

    ds = qteasy.QT_DATA_SOURCE
    df_s, df_i, df_f, df_ft, df_o = ds.get_all_basic_table_data()
    asset_type_basics = {k: v for k, v in zip(AVAILABLE_ASSET_TYPES, [df_s, df_i, df_ft, df_f, df_o])}

    matched_count = matched_codes['count']
    asset_best_matched = matched_codes
    asset_codes = []
    info_columns = {'E':
                        ['name', 'area', 'industry', 'fullname', 'list_status', 'list_date'],
                    'IDX':
                        ['name', 'fullname', 'publisher', 'category', 'list_date'],
                    'FD':
                        ['name', 'management', 'custodian', 'fund_type', 'issue_date', 'issue_amount', 'invest_type',
                         'type'],
                    'FT':
                        ['name'],
                    'OPT':
                        ['name']}

    if matched_count == 1 and not printout:
        # 返回唯一信息字典
        a_type = list(asset_best_matched.keys())[0]
        basics = asset_type_basics[a_type][info_columns[a_type]]
        return basics.loc[asset_codes[0]].to_dict()

    if (matched_count == 0) and (not match_full_name):
        print(f'No match found! To get better result, you can\n'
              f'- pass "match_full_name=True" to match full names of stocks and funds')
    elif (matched_count == 0) and (asset_types is not None):
        print(f'No match found! To get better result, you can\n'
              f'- pass "asset_type=None" to match all asset types')
    elif matched_count <= 5:
        print(f'found {matched_count} matches, matched codes are {matched_codes}')
    else:
        if verbose:
            print(f'found {matched_count} matches, matched codes are:\n{matched_codes}')
        else:
            asset_matched = {at: list(matched_codes[at].keys()) for at in matched_codes if at != 'count'}
            asset_best_matched = {}
            for a_type in matched_codes:
                if a_type == 'count':
                    continue
                if asset_matched[a_type]:
                    key = asset_matched[a_type][0]
                    asset_best_matched[a_type] = {key: matched_codes[a_type][key]}
            print(f'Too many matched codes {matched_count}, best matched are\n'
                  f'{asset_best_matched}\n'
                  f'To fine tune results, you can\n'
                  f'- pass "verbose=Ture" to view all matched assets\n'
                  f'- pass "asset_type=<asset_type>" to limit hit count')
    for a_type in asset_best_matched:
        if a_type == 'count':
            continue
        if asset_best_matched[a_type]:
            print(f'More information for asset type {a_type}:\n'
                  f'------------------------------------------')
            basics = asset_type_basics[a_type][info_columns[a_type]]
            asset_codes = list(asset_best_matched[a_type].keys())
            print(basics.loc[asset_codes].T)
            print('-------------------------------------------')


def get_stock_info(code_or_name: str, asset_types=None, match_full_name=False, printout=True, verbose=False):
    """ 等同于get_basic_info()
        根据输入的信息，查找股票、基金、指数或期货、期权的基本信息

    Parameters
    ----------
    code_or_name:
        证券代码或名称，
        如果是证券代码，可以含后缀也可以不含后缀，含后缀时精确查找、不含后缀时全局匹配
        如果是证券名称，可以包含通配符模糊查找，也可以通过名称模糊查找
        如果精确匹配到一个证券代码，返回一个字典，包含该证券代码的相关信息
    asset_types:
        证券类型，接受列表或逗号分隔字符串，包含认可的资产类型：
        - E     股票
        - IDX   指数
        - FD    基金
        - FT    期货
        - OPT   期权
    match_full_name: bool
        是否匹配股票或基金的全名，默认否，如果匹配全名，耗时更长
    printout: bool
        如果为True，打印匹配到的结果
    verbose: bool
        当匹配到的证券太多时（多于五个），是否显示完整的信息
        - False 默认值，只显示匹配度最高的内容
        - True  显示所有匹配到的内容

    Returns
    -------
    dict
        当仅找到一个匹配是，返回一个dict，包含找到的基本信息，根据不同的证券类型，找到的信息不同：
        - 股票信息：公司名、地区、行业、全名、上市状态、上市日期
        - 指数信息：指数名、全名、发行人、种类、发行日期
        - 基金：   基金名、管理人、托管人、基金类型、发行日期、发行数量、投资类型、类型
        - 期货：   期货名称
        - 期权：   期权名称
    """

    return get_basic_info(code_or_name=code_or_name,
                          asset_types=asset_types,
                          match_full_name=match_full_name,
                          printout=printout,
                          verbose=verbose)


def get_table_info(table_name, data_source=None, verbose=True):
    """ 获取并打印数据源中一张数据表的信息，包括数据量、占用磁盘空间、主键名称、内容
        以及数据列的名称、数据类型及说明

    Parameters:
    -----------
    table_name: str
        需要查询的数据表名称
    data_source: DataSource
        需要获取数据表信息的数据源，默认None，此时获取QT_DATA_SOURCE的信息
    verbose: bool, Default: True，
        是否打印完整数据列名称及类型清单

    Returns
    -------
    一个tuple，包含数据表的结构化信息：
        (table name:    str, 数据表名称
         table_exists:  bool，数据表是否存在
         table_size:    int/str，数据表占用磁盘空间，human 为True时返回容易阅读的字符串
         table_rows:    int/str，数据表的行数，human 为True时返回容易阅读的字符串
         primary_key1:  str，数据表第一个主键名称
         pk_count1:     int，数据表第一个主键记录数量
         pk_min1:       obj，数据表主键1起始记录
         pk_max1:       obj，数据表主键2最终记录
         primary_key2:  str，数据表第二个主键名称
         pk_count2:     int，数据表第二个主键记录
         pk_min2:       obj，数据表主键2起始记录
         pk_max2:       obj，数据表主键2最终记录)
    """
    if data_source is None:
        data_source = qteasy.QT_DATA_SOURCE
    if not isinstance(data_source, qteasy.DataSource):
        raise TypeError(f'data_source should be a DataSource, got {type(data_source)} instead.')
    return data_source.get_table_info(table=table_name, verbose=verbose)


def get_table_overview(data_source=None):
    """ 显示默认数据源或指定数据源的数据总览

    Parameters
    ----------
    data_source: Object
        一个data_source 对象,默认为None，如果为None，则显示默认数据源的overview

    Returns
    -------
    None
    """

    from .database import DataSource
    if data_source is None:
        data_source = qteasy.QT_DATA_SOURCE
    if not isinstance(data_source, DataSource):
        raise TypeError(f'A DataSource object must be passed, got {type(data_source)} instead.')
    return data_source.overview()


def get_data_overview(data_source=None):
    """ 显示数据源的数据总览，等同于get_table_overview()

    Parameters
    ----------
    data_source: Object
        一个data_source 对象,默认为None，如果为None，则显示默认数据源的overview

    Returns
    -------
    None
    """

    return get_table_overview(data_source=data_source)


def refill_data_source(data_source=None, **kwargs):
    """ 填充数据数据源

    Parameters
    ----------
    data_source: DataSource, Default None
        需要填充数据的DataSource, 如果为None，则填充数据源到QT_DATA_SOURCE
    **kwargs
        DataSource.refill_local_source()的数据下载参数：
        tables: str or list of str, default: None
            需要补充的本地数据表，可以同时给出多个table的名称，逗号分隔字符串和字符串列表都合法：
            例如，下面两种方式都合法且相同：
                table='stock_indicator, stock_daily, income, stock_adj_factor'
                table=['stock_indicator', 'stock_daily', 'income', 'stock_adj_factor']
            除了直接给出表名称以外，还可以通过表类型指明多个表，可以同时输入多个类型的表：
                - 'all'     : 所有的表
                - 'cal'     : 交易日历表
                - 'basics'  : 所有的基础信息表
                - 'adj'     : 所有的复权因子表
                - 'data'    : 所有的历史数据表
                - 'events'  : 所有的历史事件表(如股票更名、更换基金经理、基金份额变动等)
                - 'report'  : 财务报表
                - 'comp'    : 指数成分表
        dtypes: str or list of str, default: None
            通过指定dtypes来确定需要更新的表单，只要包含指定的dtype的数据表都会被选中
            如果给出了tables，则dtypes参数会被忽略
        freqs: str, default: None
            通过指定tables或dtypes来确定需要更新的表单时，指定freqs可以限定表单的范围
            如果tables != all时，给出freq会排除掉freq与之不符的数据表
        asset_types: Str of List of Str, default: None
            通过指定tables或dtypes来确定需要更新的表单时，指定asset_types可以限定表单的范围
            如果tables != all时，给出asset_type会排除掉与之不符的数据表
        start_date: DateTime Like, default: None
            限定数据下载的时间范围，如果给出start_date/end_date，只有这个时间段内的数据会被下载
        end_date: DateTime Like, default: None
            限定数据下载的时间范围，如果给出start_date/end_date，只有这个时间段内的数据会被下载
        code_range: str or list of str, default: None
            **注意，不是所有情况下code_range参数都有效
            限定下载数据的证券代码范围，代码不需要给出类型后缀，只需要给出数字代码即可。
            可以多种形式确定范围，以下输入均为合法输入：
            - '000001'
                没有指定asset_types时，000001.SZ, 000001.SH ... 等所有代码都会被选中下载
                如果指定asset_types，只有符合类型的证券数据会被下载
            - '000001, 000002, 000003'
            - ['000001', '000002', '000003']
                两种写法等效，列表中列举出的证券数据会被下载
            - '000001:000300'
                从'000001'开始到'000300'之间的所有证券数据都会被下载
        merge_type: str, default: 'ignore'
            数据混合方式，当获取的数据与本地数据的key重复时，如何处理重复的数据：
            - 'ignore' 默认值，不下载重复的数据
            - 'update' 下载并更新本地数据的重复部分
        reversed_par_seq: Bool, default: False
            是否逆序参数下载数据， 默认False
            - True:  逆序参数下载数据
            - False: 顺序参数下载数据
        parallel: Bool, default: True
            是否启用多线程下载数据，默认True
            - True:  启用多线程下载数据
            - False: 禁用多线程下载
        process_count: int, default: None
            启用多线程下载时，同时开启的线程数，默认值为设备的CPU核心数
        chunk_size: int, default: 100
            保存数据到本地时，为了减少文件/数据库读取次数，将下载的数据累计一定数量后
            再批量保存到本地，chunk_size即批量，默认值100

    Returns
    -------
    None

    """
    from .database import DataSource
    if data_source is None:
        data_source = qteasy.QT_DATA_SOURCE
    if not isinstance(data_source, DataSource):
        raise TypeError(f'A DataSource object must be passed, got {type(data_source)} instead.')
    print(f'Filling data source {data_source} ...')
    data_source.refill_local_source(**kwargs)


def get_history_data(htypes,
                     shares=None,
                     start=None,
                     end=None,
                     freq=None,
                     asset_type=None,
                     adj=None,
                     as_data_frame=None,
                     group_by=None,
                     **kwargs):
    """ 从本地DataSource（数据库/csv/hdf/fth）获取所需的数据并组装为适应与策略
        需要的HistoryPanel数据对象

    Parameters
    ----------
    htypes: [str, list]
        需要获取的历史数据类型集合，可以是以逗号分隔的数据类型字符串或者数据类型字符列表，
        如以下两种输入方式皆合法且等效：
         - str:     'open, high, low, close'
         - list:    ['open', 'high', 'low', 'close']
        特殊htypes的处理：
        以下特殊htypes将被特殊处理"
         - wt-000300.SH:
            指数权重数据，如果htype是一个wt开头的复合体，则获取该指数的股票权重数据
            获取的数据的htypes同样为wt-000300.SH型
         - close-000300.SH:
            给出一个htype和ts_code的复合体，且shares为None时，返回不含任何share
            的参考数据
    shares: [str, list]
        需要获取历史数据的证券代码集合，可以是以逗号分隔的证券代码字符串或者证券代码字符列表，
        如以下两种输入方式皆合法且等效：
         - str:     '000001.SZ, 000002.SZ, 000004.SZ, 000005.SZ'
         - list:    ['000001.SZ', '000002.SZ', '000004.SZ', '000005.SZ']
    start: str
        YYYYMMDD HH:MM:SS 格式的日期/时间，获取的历史数据的开始日期/时间(如果可用)
    end: str
        YYYYMMDD HH:MM:SS 格式的日期/时间，获取的历史数据的结束日期/时间(如果可用)
    freq: str
        获取的历史数据的频率，包括以下选项：
         - 1/5/15/30min 1/5/15/30分钟频率周期数据(如K线)
         - H/D/W/M 分别代表小时/天/周/月 周期数据(如K线)
    asset_type: str, list
        限定获取的数据中包含的资产种类，包含以下选项或下面选项的组合，合法的组合方式包括
        逗号分隔字符串或字符串列表，例如: 'E, IDX' 和 ['E', 'IDX']都是合法输入
         - any: 可以获取任意资产类型的证券数据(默认值)
         - E:   只获取股票类型证券的数据
         - IDX: 只获取指数类型证券的数据
         - FT:  只获取期货类型证券的数据
         - FD:  只获取基金类型证券的数据
    adj: str
        对于某些数据，可以获取复权数据，需要通过复权因子计算，复权选项包括：
         - none / n: 不复权(默认值)
         - back / b: 后复权
         - forward / fw / f: 前复权
    as_data_frame: bool, Default: False
        是否返回DataFrame对象，True时返回HistoryPanel对象
    group_by: str, 默认'shares'
        如果返回DataFrame对象，设置dataframe的分组策略
        - 'shares' / 'share' / 's': 每一个share组合为一个dataframe
        - 'htypes' / 'htype' / 'h': 每一个htype组合为一个dataframe
    **kwargs:
        用于生成trade_time_index的参数，包括：
        drop_nan: bool
            是否保留全NaN的行
        resample_method: str
            如果数据需要升频或降频时，调整频率的方法
            调整数据频率分为数据降频和升频，在两种不同情况下，可用的method不同：
            数据降频就是将多个数据合并为一个，从而减少数据的数量，但保留尽可能多的信息，
            例如，合并下列数据(每一个tuple合并为一个数值，?表示合并后的数值）
                [(1, 2, 3), (4, 5), (6, 7)] 合并后变为: [(?), (?), (?)]
            数据合并方法:
            - 'last'/'close': 使用合并区间的最后一个值。如：
                [(1, 2, 3), (4, 5), (6, 7)] 合并后变为: [(3), (5), (7)]
            - 'first'/'open': 使用合并区间的第一个值。如：
                [(1, 2, 3), (4, 5), (6, 7)] 合并后变为: [(1), (4), (6)]
            - 'max'/'high': 使用合并区间的最大值作为合并值：
                [(1, 2, 3), (4, 5), (6, 7)] 合并后变为: [(3), (5), (7)]
            - 'min'/'low': 使用合并区间的最小值作为合并值：
                [(1, 2, 3), (4, 5), (6, 7)] 合并后变为: [(1), (4), (6)]
            - 'avg'/'mean': 使用合并区间的平均值作为合并值：
                [(1, 2, 3), (4, 5), (6, 7)] 合并后变为: [(2), (4.5), (6.5)]
            - 'sum'/'total': 使用合并区间的平均值作为合并值：
                [(1, 2, 3), (4, 5), (6, 7)] 合并后变为: [(2), (4.5), (6.5)]

            数据升频就是在已有数据中插入新的数据，插入的新数据是缺失数据，需要填充。
            例如，填充下列数据(?表示插入的数据）
                [1, 2, 3] 填充后变为: [?, 1, ?, 2, ?, 3, ?]
            缺失数据的填充方法如下:
            - 'ffill': 使用缺失数据之前的最近可用数据填充，如果没有可用数据，填充为NaN。如：
                [1, 2, 3] 填充后变为: [NaN, 1, 1, 2, 2, 3, 3]
            - 'bfill': 使用缺失数据之后的最近可用数据填充，如果没有可用数据，填充为NaN。如：
                [1, 2, 3] 填充后变为: [1, 1, 2, 2, 3, 3, NaN]
            - 'nan': 使用NaN值填充缺失数据：
                [1, 2, 3] 填充后变为: [NaN, 1, NaN, 2, NaN, 3, NaN]
            - 'zero': 使用0值填充缺失数据：
                [1, 2, 3] 填充后变为: [0, 1, 0, 2, 0, 3, 0]
        b_days_only: bool 默认True
            是否强制转换自然日频率为工作日，即：
            'D' -> 'B'
            'W' -> 'W-FRI'
            'M' -> 'BM'
        trade_time_only: bool, 默认True
            为True时 仅生成交易时间段内的数据，交易时间段的参数通过**kwargs设定
        include_start:
            日期时间序列是否包含开始日期/时间
        include_end:
            日期时间序列是否包含结束日期/时间
        start_am:
            早晨交易时段的开始时间
        end_am:
            早晨交易时段的结束时间
        include_start_am:
            早晨交易时段是否包括开始时间
        include_end_am:
            早晨交易时段是否包括结束时间
        start_pm:
            下午交易时段的开始时间
        end_pm:
            下午交易时段的结束时间
        include_start_pm
            下午交易时段是否包含开始时间
        include_end_pm
            下午交易时段是否包含结束时间

    Returns
    -------
    HistoryPanel:
        如果设置as_data_frame为False，则返回一个HistoryPanel对象
    Dict of DataFrame:
        如果设置as_data_frame为True，则返回一个Dict，其值为多个DataFrames

    Examples
    --------
    >>> import qteasy as qt
    >>> qt.get_history_data(htypes='open, high, low, close, vol', shares='000001.SZ', start='20190101', end='20190131')
    {'000001.SZ':
                  open   high    low  close         vol
     2019-01-02   9.39   9.42   9.16   9.19   539386.32
     2019-01-03   9.18   9.33   9.15   9.28   415537.95
     2019-01-04   9.24   9.82   9.22   9.75  1481159.06
     2019-01-07   9.84   9.85   9.63   9.74   865687.66
     2019-01-08   9.73   9.74   9.62   9.66   402388.11
     2019-01-09   9.74  10.08   9.70   9.94  1233486.36
     2019-01-10   9.87  10.20   9.86  10.10  1071817.66
     2019-01-11  10.11  10.22  10.05  10.20   696364.55
     2019-01-14  10.22  10.25  10.07  10.11   500443.59
     2019-01-15  10.11  10.28  10.09  10.24   542160.55
     2019-01-16  10.24  10.50  10.23  10.48   977699.37
     2019-01-17  10.54  10.57  10.17  10.25   882811.92
     2019-01-18  10.34  10.49  10.28  10.43   738793.26
     2019-01-21  10.34  10.47  10.32  10.34   659355.76
     2019-01-22  10.34  10.44  10.26  10.28   424413.57
     2019-01-23  10.29  10.47  10.29  10.35   537876.63
     2019-01-24  10.40  10.55  10.37  10.52   679240.88
     2019-01-25  10.56  11.04  10.55  11.00  2108361.85
     2019-01-28  11.04  11.14  10.88  10.94  1035909.80
     2019-01-29  10.96  11.07  10.77  11.00   826631.10
     2019-01-30  10.95  11.18  10.86  10.95   712001.01
     2019-01-31  10.98  11.20  10.94  11.10   831622.75
     }
    """

    if htypes is None:
        raise ValueError(f'htype should not be None')

    if shares is None:
        shares = qteasy.QT_CONFIG.asset_pool

    one_year = pd.Timedelta(365, 'd')
    one_week = pd.Timedelta(7, 'd')
    if (start is None) and (end is None):
        end = pd.to_datetime('today').date()
        start = end - one_year
    elif start is None:
        try:
            end = pd.to_datetime(end)
        except Exception:
            raise Exception(f'end date can not be converted to a datetime')
        start = end - one_year
    elif end is None:
        try:
            start = pd.to_datetime(start)
        except Exception:
            raise Exception(f'start date can not be converted to a datetime')
        end = start + one_year
    else:
        try:
            start = pd.to_datetime(start)
            end = pd.to_datetime(end)
        except Exception:
            raise Exception(f'start and end must be both datetime like')
        if end - start <= one_week:
            raise ValueError(f'End date should be at least one week after start date')

    if freq is None:
        freq = 'd'

    if asset_type is None:
        asset_type = 'any'

    if adj is None:
        adj = 'n'

    if as_data_frame is None:
        as_data_frame = True

    if group_by is None:
        group_by = 'shares'
    if group_by in ['shares', 'share', 's']:
        group_by = 'shares'
    elif group_by in ['htypes', 'htype', 'h']:
        group_by = 'htypes'
    hp = get_history_panel(htypes=htypes, shares=shares, start=start, end=end, freq=freq, asset_type=asset_type,
                           adj=adj, **kwargs)

    if as_data_frame:
        return hp.unstack(by=group_by)
    else:
        return hp


# TODO: 在这个函数中对config的各项参数进行检查和处理，将对各个日期的检查和更新（如交易日调整等）放在这里，直接调整
#  config参数，使所有参数直接可用。并发出warning，不要在后续的使用过程中调整参数
def is_ready(**kwargs):
    """ 检查QT_CONFIG以及Operator对象，确认qt.run()是否具备基本运行条件

    Parameters
    ----------
    kwargs:

    Returns
    -------
    """
    # 检查各个cash_amounts与各个cash_dates是否能生成正确的CashPlan对象

    # 检查invest(loop)、opti、test等几个start与end日期是否冲突

    # 检查invest(loop)、opti、test等几个cash_dates是否冲突

    return True


def info(**kwargs):
    """ qteasy 模块的帮助信息入口函数

    Parameters
    ----------
    kwargs:

    Returns
    -------
    """
    raise NotImplementedError


def help(**kwargs):
    """ qteasy 模块的帮助信息入口函数

    Parameters
    ----------
    kwargs:

    Returns
    -------
    """
    raise NotImplementedError


def configure(config=None, reset=False, only_built_in_keys=True, **kwargs):
    """ 配置qteasy的运行参数QT_CONFIG

    Parameters
    ----------
    config: ConfigDict 对象
        需要设置或调整参数的config对象，默认为None，此时直接对QT_CONFIG对象设置参数
    reset: bool
        默认值为False，为True时忽略传入的kwargs，将所有的参数设置为默认值
    only_built_in_keys: bool
        默认值False，如果为True，仅允许传入内部参数，False时允许传入任意参数
    **kwargs:
        需要设置的所有参数

    Returns
    -------
    None
    """
    if config is None:
        set_config = QT_CONFIG
    else:
        assert isinstance(config, ConfigDict), TypeError(f'config should be a ConfigDict, got {type(config)}')
        set_config = config
    if not reset:
        _update_config_kwargs(set_config, kwargs, raise_if_key_not_existed=only_built_in_keys)
    else:
        from qteasy._arg_validators import _valid_qt_kwargs
        default_kwargs = {k: v['Default'] for k, v in zip(_valid_qt_kwargs().keys(),
                                                          _valid_qt_kwargs().values())}
        _update_config_kwargs(set_config, default_kwargs, raise_if_key_not_existed=True)


def set_config(config=None, reset=False, only_built_in_keys=True, **kwargs):
    """ 配置qteasy的运行参数QT_CONFIG，等同于configure()

    Parameters
    ----------
    config: ConfigDict 对象
        需要设置或调整参数的config对象，默认为None，此时直接对QT_CONFIG对象设置参数
    reset: bool
        默认值为False，为True时忽略传入的kwargs，将所有的参数设置为默认值
    only_built_in_keys: bool
        默认值False，如果为True，仅允许传入内部参数，False时允许传入任意参数
    **kwargs:
        需要设置的所有参数

    Returns
    -------
    None
    """

    return configure(config=config, reset=reset, only_built_in_keys=only_built_in_keys, **kwargs)


def configuration(config_key=None, level=0, up_to=0, default=True, verbose=False):
    """ 显示qt当前的配置变量，

    Parameters
    ----------
    config_key : str or list of str
        需要显示的配置变量名称，如果不给出任何名称，则按level，up_to等方式显示所有的匹配的变量名
        可以以逗号分隔字符串的形式给出一个或多个变量名，也可以list形式给出一个或多个变量名
        以下两种方式等价：
        'local_data_source, local_data_file_type, local_data_file_path'
        ['local_data_source', 'local_data_file_type', 'local_data_file_path']
    level : int, Default: 0
        需要显示的配置变量的级别。
        如果给出了config，则忽略此参数
    up_to : int, Default: 0
        需要显示的配置变量的级别上限，需要配合level设置。
        例如，当level == 0, up_to == 2时
        会显示级别在0～2之间的所有配置变量
        如果给出了config，则忽略此参数
    default: Bool, Default: False
        是否显示配置变量的默认值，如果True，会同时显示配置变量的当前值和默认值
    verbose: Bool, Default: False
        是否显示完整说明信息，如果True，会同时显示配置变量的详细说明

    Returns
    -------
    None
    """
    assert isinstance(level, int) and (0 <= level <= 5), f'InputError, level should be an integer, got {type(level)}'
    assert isinstance(up_to, int) and (0 <= up_to <= 5), f'InputError, up_to level should be an integer, ' \
                                                         f'got {type(up_to)}'
    if up_to <= level:
        up_to = level
    if up_to == level:
        level = level
    else:
        level = list(range(level, up_to + 1))

    if config_key is None:
        kwargs = QT_CONFIG.keys()
    else:
        if isinstance(config_key, str):
            config_key = str_to_list(config_key)
        if not isinstance(config_key, list):
            raise TypeError(f'config_key should be a string or list of strings, got {type(config_key)}')
        assert all(isinstance(item, str) for item in config_key)
        kwargs = config_key
        level = [0, 1, 2, 3, 4, 5]
    print(_vkwargs_to_text(kwargs=kwargs, level=level, info=default, verbose=verbose))


def get_configurations(config_key=None, level=0, up_to=0, default=True, verbose=False):
    """ 显示qt当前的配置变量，与get_config / configuration 相同

    Parameters
    ----------
    config_key : str or list of str
        需要显示的配置变量名称，如果不给出任何名称，则按level，up_to等方式显示所有的匹配的变量名
        可以以逗号分隔字符串的形式给出一个或多个变量名，也可以list形式给出一个或多个变量名
        以下两种方式等价：
        'local_data_source, local_data_file_type, local_data_file_path'
        ['local_data_source', 'local_data_file_type', 'local_data_file_path']
    level : int, Default: 0
        需要显示的配置变量的级别。
        如果给出了config，则忽略此参数
    up_to : int, Default: 0
        需要显示的配置变量的级别上限，需要配合level设置。
        例如，当level == 0, up_to == 2时
        会显示级别在0～2之间的所有配置变量
        如果给出了config，则忽略此参数
    default: Bool, Default: False
        是否显示配置变量的默认值，如果True，会同时显示配置变量的当前值和默认值
    verbose: Bool, Default: False
        是否显示完整说明信息，如果True，会同时显示配置变量的详细说明

    Returns
    -------
    None
    """

    return configuration(config_key=config_key, level=level, up_to=up_to, default=default, verbose=verbose)


def get_config(config_key=None, level=0, up_to=0, default=True, verbose=False):
    """ 显示qt当前的配置变量，与get_config / configuration 相同

    Parameters
    ----------
    config_key : str or list of str
        需要显示的配置变量名称，如果不给出任何名称，则按level，up_to等方式显示所有的匹配的变量名
        可以以逗号分隔字符串的形式给出一个或多个变量名，也可以list形式给出一个或多个变量名
        以下两种方式等价：
        'local_data_source, local_data_file_type, local_data_file_path'
        ['local_data_source', 'local_data_file_type', 'local_data_file_path']
    level : int, Default: 0
        需要显示的配置变量的级别。
        如果给出了config，则忽略此参数
    up_to : int, Default: 0
        需要显示的配置变量的级别上限，需要配合level设置。
        例如，当level == 0, up_to == 2时
        会显示级别在0～2之间的所有配置变量
        如果给出了config，则忽略此参数
    default: Bool, Default: False
        是否显示配置变量的默认值，如果True，会同时显示配置变量的当前值和默认值
    verbose: Bool, Default: False
        是否显示完整说明信息，如果True，会同时显示配置变量的详细说明

    Returns
    -------
    None
    """

    return configuration(config_key=config_key, level=level, up_to=up_to, default=default, verbose=verbose)


def save_config(config=None, file_name=None, overwrite=True, initial_config=False):
    """ 将config保存为一个文件
    尚未实现的功能：如果initial_config为True，则将配置更新到初始化配置文件qteasy.cfg中()

    Parameters
    ----------
    config: ConfigDict or dict, Default: None
        一个config对象或者包含配置环境变量的dict，如果为None，则保存qt.QT_CONFIG
    file_name: str, Default: None
        文件名，如果为None，文件名为"saved_config.cfg"
    overwrite: bool, Default: True
        默认True，覆盖重名文件，如果为False，当保存的文件已存在时，将报错
    initial_config: bool, Default: False ** FUNCTIONALITY NOT IMPLEMENTED **
        保存环境变量到初始配置文件 qteasy.cfg 中，如果qteasy.cfg中已经存在部分环境变量了，则覆盖相关环境变量

    Returns
    -------
    None
    """

    # TODO: 实现将环境变量写入qteasy.cfg初始配置文件的功能
    from qteasy import logger_core
    from qteasy import QT_ROOT_PATH
    import pickle
    import os

    if config is None:
        config = QT_CONFIG
    if not isinstance(config, (ConfigDict, dict)):
        raise TypeError(f'config should be a ConfigDict or a dict, got {type(config)} instead.')

    if file_name is None:
        file_name = 'saved_config.cfg'
    if not isinstance(file_name, str):
        raise TypeError(f'file_name should be a string, got {type(file_name)} instead.')
    import re
    if not re.match('[a-zA-Z_]\w+\.cfg$', file_name):
        raise ValueError(f'invalid file name: {file_name}, file name must be like "filename.cfg".')

    config_path = os.path.join(QT_ROOT_PATH, 'config/')
    if not os.path.exists(config_path):
        os.makedirs(config_path, exist_ok=False)
    if overwrite:
        open_method = 'wb'  # overwrite the file
    else:
        open_method = 'xb'  # raise if file already existed
    with open(os.path.join(config_path, file_name), open_method) as f:
        try:
            pickle.dump(config, f, pickle.HIGHEST_PROTOCOL)
            logger_core.info(f'config file content written to: {f.name}')
        except Exception as e:
            logger_core.warning(f'{e}, error during writing config to local file.')


def load_config(config=None, file_name=None):
    """ 从文件file_name中读取相应的config参数，写入到config中，如果config为
        None，则保存参数到QT_CONFIG中

    Parameters
    ----------
    config: ConfigDict 对象
        一个config对象，默认None，如果为None，则保存QT_CONFIG
    file_name: str
        文件名，默认None，如果为None，文件名为qteasy.cfg

    Returns
    -------
    """
    from qteasy import logger_core
    from qteasy import QT_ROOT_PATH
    import pickle

    if config is None:
        config = QT_CONFIG
    if not isinstance(config, ConfigDict):
        raise TypeError(f'config should be a ConfigDict, got {type(config)} instead.')

    if file_name is None:
        file_name = 'saved_config.cfg'
    if not isinstance(file_name, str):
        raise TypeError(f'file_name should be a string, got {type(file_name)} instead.')
    import re
    if not re.match('[a-zA-Z_]\w+\.cfg$', file_name):
        raise ValueError(f'invalid file name given: {file_name}')

    config_path = os.path.join(QT_ROOT_PATH, 'config/')
    try:
        with open(os.path.join(config_path, file_name), 'rb') as f:
            saved_config = pickle.load(f)
            logger_core.info(f'read configuration file: {f.name}')
    except FileNotFoundError as e:
        logger_core.warning(f'{e}\nError during loading configuration {file_name}! nothing will be read.')
        saved_config = {}

    configure(config=config,
              only_built_in_keys=False,
              **saved_config)


def view_config_files(details=False):
    """ 查看已经保存的配置文件，并显示其主要内容

    Parameters
    ----------
    details: bool, Default: False
        是否显示配置文件的详细内容

    :return:
    """

    # TODO: Implement this function and add unittests
    raise NotImplementedError


def reset_config(config=None):
    """ 重设config对象，将所有的参数都设置为默认值
        如果config为None，则重设qt.QT_CONFIG

    Parameters
    ----------
    config: ConfigDict
        需要重设的config对象

    Returns
    -------
    """
    from qteasy import logger_core
    if config is None:
        config = QT_CONFIG
    if not isinstance(config, ConfigDict):
        raise TypeError(f'config should be a ConfigDict, got {type(config)} instead.')
    logger_core.info(f'{config} is now reset to default values.')
    configure(config, reset=True)


# TODO: Bug检查：
#   在使用AlphaSel策略，如下设置参数时，会产生数据长度不足错误：
#   strategy_run_freq='m',
#   data_freq='m',
#   window_length=6,
def check_and_prepare_hist_data(oper, config, datasource=None):
    """ 根据config参数字典中的参数，下载或读取所需的历史数据以及相关的投资资金计划

    Parameters
    ----------
    oper: Operator，
        需要设置数据的Operator对象
    config: ConfigDict
        用于设置Operator对象的环境参数变量
    datasource: DataSource
        用于下载数据的DataSource对象

    Returns
    -------
    hist_op: HistoryPanel,
        用于回测模式下投资策略生成的历史数据区间，包含多只股票的多种历史数据
    hist_ref: HistoryPanel,
        用于回测模式下投资策略生成的历史参考数据
    back_trade_prices: HistoryPanel,
        用于回测模式投资策略回测的交易价格数据
    hist_opti: HistoryPanel,
        用于优化模式下生成投资策略的历史数据，包含股票的历史数，时间上涵盖优化与测试区间
    hist_opti_ref: HistoryPanel,
        用于优化模式下生成投资策略的参考数据，包含所有股票、涵盖优化与测试区间
    opti_trade_prices: pd.DataFrame,
        用于策略优化模式下投资策略优化结果的回测，作为独立检验数据
    hist_benchmark: pd.DataFrame,
        用于评价回测结果的同期基准收益曲线，一般为股票指数如HS300指数同期收益曲线
    invest_cash_plan: CashPlan,
        用于回测模式的资金投入计划
    opti_cash_plan: CashPlan,
        用于优化模式下，策略优化区间的资金投入计划
    test_cash_plan: CashPlan,
        用于优化模式下，策略测试区间的资金投入计划
    """
    run_mode = config.mode
    # 如果run_mode=0，设置历史数据的开始日期为window length，结束日期为当前日期
    current_datetime = datetime.datetime.now()
    # 根据不同的运行模式，设定不同的运行历史数据起止日期
    # 投资回测区间的开始日期根据invest_start和invest_cash_dates两个参数确定，后一个参数非None时，覆盖前一个参数
    if config.invest_cash_dates is None:
        invest_start = next_market_trade_day(config.invest_start).strftime('%Y%m%d')
        invest_cash_plan = CashPlan(invest_start,
                                    config.invest_cash_amounts[0],
                                    config.riskfree_ir)
    else:
        cash_dates = str_to_list(config.invest_cash_dates)
        adjusted_cash_dates = [next_market_trade_day(date) for date in cash_dates]
        invest_cash_plan = CashPlan(dates=adjusted_cash_dates,
                                    amounts=config.invest_cash_amounts,
                                    interest_rate=config.riskfree_ir)
        invest_start = regulate_date_format(invest_cash_plan.first_day)
        if pd.to_datetime(invest_start) != pd.to_datetime(config.invest_start):
            warn(f'first cash investment on {invest_start} differ from invest_start {config.invest_start}, first cash'
                 f' date will be used!',
                 RuntimeWarning)
    # 按照同样的逻辑设置优化区间和测试区间的起止日期

    # 优化区间开始日期根据opti_start和opti_cash_dates两个参数确定，后一个参数非None时，覆盖前一个参数
    if config.opti_cash_dates is None:
        opti_start = next_market_trade_day(config.opti_start).strftime('%Y%m%d')
        opti_cash_plan = CashPlan(opti_start,
                                  config.opti_cash_amounts[0],
                                  config.riskfree_ir)
    else:
        cash_dates = str_to_list(config.opti_cash_dates)
        adjusted_cash_dates = [next_market_trade_day(date) for date in cash_dates]
        opti_cash_plan = CashPlan(dates=adjusted_cash_dates,
                                  amounts=config.opti_cash_amounts,
                                  interest_rate=config.riskfree_ir)
        opti_start = regulate_date_format(opti_cash_plan.first_day)
        if pd.to_datetime(opti_start) != pd.to_datetime(config.opti_start):
            warn(f'first cash investment on {opti_start} differ from invest_start {config.opti_start}, first cash'
                 f' date will be used!',
                 RuntimeWarning)

    # 测试区间开始日期根据opti_start和opti_cash_dates两个参数确定，后一个参数非None时，覆盖前一个参数
    if config.test_cash_dates is None:
        test_start = next_market_trade_day(config.test_start).strftime('%Y%m%d')
        test_cash_plan = CashPlan(
                test_start,
                config.test_cash_amounts[0],
                config.riskfree_ir)
    else:
        cash_dates = str_to_list(config.test_cash_dates)
        adjusted_cash_dates = [next_market_trade_day(date) for date in cash_dates]
        test_cash_plan = CashPlan(
                dates=adjusted_cash_dates,
                amounts=config.test_cash_amounts,
                interest_rate=config.riskfree_ir)
        test_start = regulate_date_format(test_cash_plan.first_day)
        if pd.to_datetime(test_start) != pd.to_datetime(config.test_start):
            warn(f'first cash investment on {test_start} differ from invest_start {config.test_start}, first cash'
                 f' date will be used!',
                 RuntimeWarning)

    # 设置历史数据前置偏移，以便有足够的历史数据用于生成最初的信号
    window_length = oper.max_window_length
    window_offset_freq = oper.op_data_freq
    if isinstance(window_offset_freq, list):
        raise NotImplementedError(f'There are more than one data frequencies in operator ({window_offset_freq}), '
                                  f'multiple data frequency in one operator is currently not supported')
    if window_offset_freq.lower() not in ['d', 'w', 'm', 'q', 'y']:
        window_offset_freq = 'd'
    window_offset = pd.Timedelta(int(window_length * 1.6), window_offset_freq)

    # 设定投资结束日期
    if run_mode == 0:
        # 实时模式下，设置结束日期为现在，并下载最新的数据（下载的数据仅包含最小所需）
        invest_end = regulate_date_format(current_datetime)
        # 开始日期时间为现在往前推window_offset
        invest_start = regulate_date_format(current_datetime - window_offset)
    else:
        invest_end = config.invest_end
        invest_start = regulate_date_format(pd.to_datetime(invest_start) - window_offset)

    # debug
    # 检查invest_start是否正确地被前溯了window_offset
    # print(f'[DEBUG]: in core.py function check_and_prepare_hist_data(), extracting data from window_length earlier '
    #       f'than invest_start: \n'
    #       f'current run mode: {run_mode}\n'
    #       f'current_date = {current_datetime}\n'
    #       f'window_offset = {window_offset}\n'
    #       f'invest_start = {invest_start}\n'
    #       f'invest_end = {invest_end}\n')
    # 设置优化区间和测试区间的结束日期
    opti_end = config.opti_end
    test_end = config.test_end

    # 优化/测试数据是合并读取的，因此设置一个统一的开始/结束日期：
    # 寻优开始日期为优化开始和测试开始日期中较早者，寻优结束日期为优化结束和测试结束日期中较晚者
    opti_test_start = opti_start if pd.to_datetime(opti_start) < pd.to_datetime(test_start) else test_start
    opti_test_end = opti_end if pd.to_datetime(opti_end) > pd.to_datetime(test_end) else test_end

    # 合并生成交易信号和回测所需历史数据，数据类型包括交易信号数据和回测价格数据
    hist_op = get_history_panel(
            htypes=oper.all_price_and_data_types,
            shares=config.asset_pool,
            start=invest_start,
            end=invest_end,
            freq=oper.op_data_freq,
            asset_type=config.asset_type,
            adj=config.backtest_price_adj if run_mode > 0 else 'none',
            data_source=datasource,
    ) if run_mode <= 1 else HistoryPanel()

    # 解析参考数据类型，获取参考数据
    hist_ref = get_history_panel(
            htypes=oper.op_ref_types,
            shares=None,
            start=regulate_date_format(pd.to_datetime(invest_start) - window_offset),
            end=invest_end,
            freq=oper.op_data_freq,
            asset_type=config.asset_type,
            adj=config.backtest_price_adj,
            data_source=datasource,
    )  # .slice_to_dataframe(share='none')
    # 生成用于数据回测的历史数据，格式为HistoryPanel，包含用于计算交易结果的所有历史价格种类
    bt_price_types = oper.strategy_timings
    back_trade_prices = hist_op.slice(htypes=bt_price_types)
    # fill np.inf in back_trade_prices to prevent from result in nan in value
    back_trade_prices.fillinf(0)

    # 生成用于策略优化训练的训练和测试历史数据集合和回测价格类型集合
    hist_opti = get_history_panel(
            htypes=oper.all_price_and_data_types,
            shares=config.asset_pool,
            start=regulate_date_format(pd.to_datetime(opti_test_start) - window_offset),
            end=opti_test_end,
            freq=oper.op_data_freq,
            asset_type=config.asset_type,
            adj=config.backtest_price_adj,
            data_source=datasource,
    ) if run_mode == 2 else HistoryPanel()

    # 生成用于优化策略测试的测试历史数据集合
    hist_opti_ref = get_history_panel(
            htypes=oper.op_ref_types,
            shares=None,
            start=regulate_date_format(pd.to_datetime(opti_test_start) - window_offset),
            end=opti_test_end,
            freq=oper.op_data_freq,
            asset_type=config.asset_type,
            adj=config.backtest_price_adj,
            data_source=datasource,
    ) if run_mode == 2 else HistoryPanel()

    opti_trade_prices = hist_opti.slice(htypes=bt_price_types)
    opti_trade_prices.fillinf(0)

    # 生成参考历史数据，作为参考用于回测结果的评价
    # 评价数据的历史区间应该覆盖invest/opti/test的数据区间
    all_starts = [pd.to_datetime(date_str) for date_str in [invest_start, opti_start, test_start]]
    all_ends = [pd.to_datetime(date_str) for date_str in [invest_end, opti_end, test_end]]
    benchmark_start = regulate_date_format(min(all_starts))
    benchmark_end = regulate_date_format(max(all_ends))

    hist_benchmark = get_history_panel(
            htypes=config.benchmark_dtype,
            shares=config.benchmark_asset,
            start=benchmark_start,
            end=benchmark_end,
            freq=oper.op_data_freq,
            asset_type=config.benchmark_asset_type,
            adj=config.backtest_price_adj,
            data_source=datasource,
    ).slice_to_dataframe(htype='close')

    return hist_op, hist_ref, back_trade_prices, hist_opti, hist_opti_ref, opti_trade_prices, hist_benchmark, \
           invest_cash_plan, opti_cash_plan, test_cash_plan


def reconnect_ds(data_source=None):
    """ （当数据库连接超时时）重新连接到data source，如果不指定具体的data_source，则重新连接默认数据源

    Parameters
    ----------
    data_source:
        需要重新连接的datasource对象

    Returns
    -------
    """
    if data_source is None:
        data_source = qteasy.QT_DATA_SOURCE

    if not isinstance(data_source, qteasy.DataSource):
        raise TypeError(f'data source not recognized!')

    # reconnect twice to make sure the connection is established
    data_source.reconnect()
    data_source.reconnect()


# TODO: 将check_and_prepare_data()的代码拆分后移植到下面三个方法中
def check_and_prepare_live_trade_data(operator, config, datasource=None):
    """ 在run_mode == 0的情况下准备相应的历史数据

    Returns
    -------
    """
    (hist_op,
     hist_ref,
     back_trade_prices,
     hist_opti,
     hist_opti_ref,
     opti_trade_prices,
     hist_benchmark,
     invest_cash_plan,
     opti_cash_plan,
     test_cash_plan
     ) = check_and_prepare_hist_data(operator, config, datasource)

    return hist_op, hist_ref, invest_cash_plan


def check_and_prepare_backtest_data(operator, config, datasource=None):
    """ 在run_mode == 1的回测模式情况下准备相应的历史数据

    Returns
    -------
    """
    (hist_op,
     hist_ref,
     back_trade_prices,
     hist_opti,
     hist_opti_ref,
     opti_trade_prices,
     hist_benchmark,
     invest_cash_plan,
     opti_cash_plan,
     test_cash_plan
     ) = check_and_prepare_hist_data(operator, config, datasource)

    return hist_op, hist_ref, back_trade_prices, hist_benchmark, invest_cash_plan


def check_and_prepare_optimize_data(operator, config, datasource=None):
    """ 在run_mode == 2的策略优化模式情况下准备相应的历史数据

    Parameters
    ----------
    operator: qteasy.Operator
        运算器对象
    config: qteasy.Config
        配置对象
    datasource: qteasy.DataSource
        数据源对象

    Returns
    -------
    """
    (hist_op,
     hist_ref,
     back_trade_prices,
     hist_opti,
     hist_opti_ref,
     opti_trade_prices,
     hist_benchmark,
     invest_cash_plan,
     opti_cash_plan,
     test_cash_plan
     ) = check_and_prepare_hist_data(operator, config, datasource)

    return hist_opti, hist_opti_ref, opti_trade_prices, hist_benchmark, opti_cash_plan, test_cash_plan


# noinspection PyTypeChecker
def run(operator, **kwargs):
    """开始运行，qteasy模块的主要入口函数

    接受operator执行器对象作为主要的运行组件，根据输入的运行模式确定运行的方式和结果
    根据QT_CONFIG环境变量中的设置和运行模式（mode）进行不同的操作：
<<<<<<< HEAD
    mode == 0, live_trade mode, 实时交易模式，根据实时数据生成交易信号，执行交易:
        进入实时信号生成模式：
        根据Config实时策略运行所需的历史数据，根据历史数据实时生成操作信号
        策略参数不能为空

        根据生成的执行器历史数据hist_op，应用operator对象中定义的投资策略生成当前的投资组合和各投资产品的头寸及仓位
        连接交易执行模块登陆交易平台，获取当前账号的交易平台上的实际持仓组合和持仓仓位
        将生成的投资组合和持有仓位与实际仓位比较，生成交易信号
        交易信号为一个tuple，包含以下组分信息：
         1，交易品种：str，需要交易的目标投资产品，可能为股票、基金、期货或其他，根据建立或设置的投资组合产品池确定
         2，交易位置：int，分别为多头头寸：1，或空头仓位： -1 （空头头寸只有在期货或期权交易时才会涉及到）
         3，交易方向：int，分别为开仓：1， 平仓：0 （股票和基金的交易只能开多仓（买入）和平多仓（卖出），基金可以开、平空头）
         4，交易类型：int，分为市价单：1，限价单：0
         5，交易价格：float，仅当交易类型为限价单时有效，市价单
         6，交易量：float，当交易方向为开仓（买入）时，交易量代表计划现金投入量，当交易方向为平仓（卖出）时，交易量代表卖出的产品份额

         上述交易信号被传入交易执行模块，连接券商服务器执行交易命令，执行成功后返回1，否则返回0
         若交易执行模块交易成功，返回实际成交的品种、位置、方向、价格及成交数量（交易量），另外还返回交易后的实际持仓数额，资金余额
         交易费用等信息

         以上信息被记录到log对象中，并最终存储在磁盘上
=======
    mode == 0:
        进入实时信号生成模式：实盘运行模式是一个无限循环：
        根据Config以及Operator中策略的设置定时启动相应的交易策略，读取最新的实时数据，生成交易信号，并将交易信号解析为
        交易指令，发送到交易所Broker对象执行。
        所有的交易结果和实时持仓都会被记录到数据库中，如果数据库中已经有了相应的记录，新的实盘运行结果可以在已经有的记录上
        继续运行，或者用户也可以选择新建一个实盘账户，重新开始运行。

        实盘运行的过程会显示在屏幕上，用户可以在实盘运行过程中隋时进入交互模式，查看实盘运行的状态，或者修改运行参数。

        用户需要在Terminal中以命令行的方式运行qteasy的实盘模式，通过tradershell查看运行过程并进行交互。
>>>>>>> 49c5de14

    mode == 1, backtest mode, 回测模式，根据历史数据生成交易信号，执行交易：
        根据Config规定的回测区间，使用History模块联机读取或从本地读取覆盖整个回测区间的历史数据
        生成投资资金模型，模拟在回测区间内使用投资资金模型进行模拟交易的结果
        输出对结果的评价（使用多维度的评价方法）
        输出回测日志·
        投资资金模型不能为空，策略参数不能为空

        根据执行器历史数据hist_op，应用operator执行器对象中定义的投资策略生成一张投资产品头寸及仓位建议表。
        这张表的每一行内的数据代表在这个历史时点上，投资策略建议对每一个投资产品应该持有的仓位。每一个历史时点的数据都是根据这个历史时点的
        相对历史数据计算出来的。这张投资仓位建议表的历史区间受Config上下文对象的"loop_period_start, loop_period_end, loop_period_freq"
        等参数确定。
        同时，这张投资仓位建议表是由operator执行器对象在hist_op策略生成历史数据上生成的。hist_op历史数据包含所有用于生成策略运行结果的信息
        包括足够的数据密度、足够的前置历史区间以及足够的历史数据类型（如不同价格种类、不同财报指标种类等）
        operator执行器对象接受输入的hist_op数据后，在数据集合上反复循环运行，从历史数据中逐一提取出一个个历史片段，根据这个片段生成一个投资组合
        建议，然后把所有生成的投资组合建议组合起来形成完整的投资组合建议表。

        投资组合建议表生成后，系统在整个投资组合建议区间上比较前后两个历史时点上的建议持仓份额，当发生建议持仓份额变动时，根据投资产品的类型
        生成投资交易信号，包括交易方向、交易产品和交易量。形成历史交易信号表。

        历史交易信号表生成后，系统在相应的历史区间中创建hist_loop回测历史数据表，回测历史数据表包含对回测操作来说必要的历史数据如股价等，然后
        在hist_loop的历史数据区间上对每一个投资交易信号进行模拟交易，并且逐个生成每个交易品种的实际成交量、成交价格、交易费用（通过Rate类估算）
        以及交易前后的持有资产数量和持有现金数量的变化，以及总资产的变化。形成一张交易结果清单。交易模拟过程中的现金投入过程通过CashPlan对象来
        模拟。

        因为交易结果清单是根据有交易信号的历史交易日上计算的，因此并不完整。根据完整的历史数据，系统可以将数据补充完整并得到整个历史区间的
        每日甚至更高频率的投资持仓及总资产变化表。完成这张表后，系统将在这张总资产变化表上执行完整的回测结果分析，分析的内容包括：
            1，total_investment                      总投资
            2，total_final_value                     投资期末总资产
            3，loop_length                           投资模拟区间长度
            4，total_earning                         总盈亏
            5，total_transaction_cost                总交易成本
            6，total_open                            总开仓次数
            7，total_close                           总平仓次数
            8，total_return_rate                     总收益率
            9，annual_return_rate                    总年化收益率
            10，reference_return                     基准产品总收益
            11，reference_return_rate                基准产品总收益率
            12，reference_annual_return_rate         基准产品年化收益率
            13，max_retreat                          投资期最大回测率
            14，Karma_rate                           卡玛比率
            15，Sharp_rate                           夏普率
            16，win_rate                             胜率

        上述所有评价结果和历史区间数据能够以可视化的方式输出到图表中。同时回测的结果数据和回测区间的每一次模拟交易记录也可以被记录到log对象中
        保存在磁盘上供未来调用

    mode == 2, optimization mode, 优化模式，使用一段历史数据区间内的数据来寻找最优的策略参数组合，然后在另一段历史数据区间内进行回测，评价:
        策略优化模式：
        根据Config规定的优化区间和回测区间，使用History模块联机读取或本地读取覆盖整个区间的历史数据
        生成待优化策略的参数空间，并生成投资资金模型
        使用指定的优化方法在优化区间内查找投资资金模型的全局最优或局部最优参数组合集合
        使用在优化区间内搜索到的全局最优策略参数在回测区间上进行多次回测并再次记录结果
        输出最优参数集合在优化区间和回测区间上的评价结果
        输出优化及回测日志
        投资资金模型不能为空，策略参数可以为空

        优化模式的目的是寻找能让策略的运行效果最佳的参数或参数组合。
        寻找能使策略的运行效果最佳的参数组合并不是一件容易的事，因为我们通常认为运行效果最佳的策略是能在"未来"实现最大收益的策略。但是，鉴于
        实际上要去预测未来是不可能的，因此我们能采取的优化方法几乎都是以历史数据——也就是过去的经验——为基础的，并且期望通过过去的历史经验
        达到某种程度上"预测未来"的效果。

        策略优化模式或策略优化器的工作方法就基于这个思想，如果某个或某组参数使得某个策略的在过去足够长或者足够有代表性的历史区间内表现良好，
        那么很有可能它也能在有限的未来不大会表现太差。因此策略优化模式的着眼点完全在于历史数据——所有的操作都是通过解读历史数据，或者策略在历史数据
        上的表现来评判一个策略的优劣的，至于如何找到对策略的未来表现有更大联系的历史数据或表现形式，则是策略设计者的责任。策略优化器仅仅
        确保找出的参数组合在过去有很好的表现，而对于未来无能为力。

        优化器的工作基础在于历史数据。它的工作方法从根本上来讲，是通过检验不同的参数在同一组历史区间上的表现来评判参数的优劣的。优化器的
        工作方法可以大体上分为以下两类：

        1，无监督方法类：这一类方法不需要事先知道"最优"或先验信息，从未知开始搜寻最佳参数。这类方法需要大量生成不同的参数组合，并且
        在同一个历史区间上反复回测，通过比较回测的结果而找到最优或较优的参数。这一类优化方法的假设是，如果这一组参数在过去取得了良好的
        投资结果，那么很可能在未来也不会太差。
        这一类方法包括：
            1，Grid_searching                        网格搜索法：

                网格法是最简单和直接的参数优化方法，在已经定义好的参数空间中，按照一定的间隔均匀地从向量空间中取出一系列的点，
                逐个在优化空间中生成交易信号并进行回测，把所有的参数组合都测试完毕后，根据目标函数的值选择排名靠前的参数组合即可。

                网格法能确保找到参数空间中的全剧最优参数，不过必须逐一测试所有可能的参数点，因此计算量相当大。同时，网格法只
                适用于非连续的参数空间，对于连续空间，仍然可以使用网格法，但无法真正"穷尽"所有的参数组合

                关于网格法的具体参数和输出，参见self._search_grid()函数的docstring

            2，Montecarlo_searching                  蒙特卡洛法

                蒙特卡洛法与网格法类似，也需要检查并测试参数空间中的大量参数组合。不过在蒙特卡洛法中，参数组合是从参数空间中随机
                选出的，而且在参数空间中均匀分布。与网格法相比，蒙特卡洛方法不仅更适合于连续参数空间、通常情况下也有更好的性能。

                关于蒙特卡洛方法的参数和输出，参见self._search_montecarlo()函数的docstring

<<<<<<< HEAD
            3，Incremental_steped_searching          递进搜索法
=======
                3，Incremental_step_searching            递进搜索法
>>>>>>> 49c5de14

                递进步长法的基本思想是对参数空间进行多轮递进式的搜索，每一轮搜索方法与蒙特卡洛法相同但是每一轮搜索后都将搜索
                范围缩小到更希望产生全局最优的子空间中，并在这个较小的子空间中继续使用蒙特卡洛法进行搜索，直到该子空间太小、
                或搜索轮数大于设定值为止。

                使用这种技术，在一个250*250*250的空间中，能够把搜索量从15,000,000降低到10,000左右,缩减到原来的1/1500，
                却不太会影响最终搜索的效果。

                关于递进步长法的参数和输出，参见self._search_incremental()函数的docstring

            4，Genetic_Algorithm                     遗传算法 （尚未实现）

                遗传算法适用于"超大"参数空间的参数寻优。对于有二到三个参数的策略来说，使用蒙特卡洛或网格法是可以承受的选择，
                如果参数数量增加到4到5个，递进步长法可以帮助降低计算量，然而如果参数有数百个，而且每一个都有无限取值范围的时
                候，任何一种基于网格的方法都没有应用的意义了。如果目标函数在参数空间中是连续且可微的，可以使用基于梯度的方法，
                但如果目标函数不可微分，GA方法提供了一个在可以承受的时间内找到全局最优或局部最优的方法。

                GA方法受生物进化论的启发，通过模拟生物在自然选择下的基因进化过程，在复杂的超大参数空间中搜索全局最优或局部最
                优参数。GA的基本做法是模拟一个足够大的"生物"种群在自然环境中的演化，这些生物的"基因"是参数空间中的一个点，
                在演化过程中，种群中的每一个个体会发生变异、也会通过杂交来改变或保留自己的"基因"，并把变异或杂交后的基因传递到
                下一代。在每一代的种群中，优化器会计算每一个个体的目标函数并根据目标函数的大小确定每一个个体的生存几率和生殖几
                率。由于表现较差的基因生存和生殖几率较低，因此经过数万乃至数十万带的迭代后，种群中的优秀基因会保留并演化出更
                加优秀的基因，最终可能演化出全局最优或至少局部最优的基因。

                关于遗传算法的详细参数和输出，参见self._search_ga()函数的docstring

            5, Gradient Descendent Algorithm        梯度下降算法 （尚未实现）

                梯度下降算法

        2，有监督方法类：这一类方法依赖于历史数据上的（有用的）先验信息：比如过去一个区间上的已知交易信号、或者价格变化信息。然后通过
        优化方法寻找历史数据和有用的先验信息之间的联系（目标联系）。这一类优化方法的假设是，如果这些通过历史数据直接获取先验信息的
        联系在未来仍然有效，那么我们就可能在未来同样根据这些联系，利用已知的数据推断出对我们有用的信息。
        这一类方法包括：
            1，ANN_based_methods                     基于人工神经网络的有监督方法（尚未实现）
            2，SVM                                   支持向量机类方法（尚未实现）
            3，KNN                                   基于KNN的方法（尚未实现）

        为了实现上面的方法，优化器需要两组历史数据，分别对应两个不同的历史区间，一个是优化区间，另一个是回测区间。在优化的第一阶段，优化器
        在优化区间上生成交易信号，或建立目标联系，并且在优化区间上找到一个或若干个表现最优的参数组合或目标联系，接下来，在优化的第二阶段，
        优化器在回测区间上对寻找到的最优参数组合或目标联系进行测试，在回测区间生成对所有中选参数的“独立”表现评价。通常，可以选择优化区间较
        长且较早，而回测区间较晚而较短，这样可以模拟根据过去的信息建立的策略在未来的表现。

        优化器的优化过程首先开始于一个明确定义的参数"空间"。参数空间在系统中定义为一个Space对象。如果把策略的参数用向量表示，空间就是所有可能
        的参数组合形成的向量空间。对于无监督类方法来说，参数空间容纳的向量就是交易信号本身或参数本身。而对于有监督算法，参数空间是将历史数据
        映射到先验数据的一个特定映射函数的参数空间，例如，在ANN方法中，参数空间就是神经网络所有神经元连接权值的可能取值空间。优化器的工作本质
        就是在这个参数空间中寻找全局最优解或局部最优解。因此理论上所有的数值优化方法都可以用于优化器。

        优化器的另一个重要方面是目标函数。根据目标函数，我们可以对优化参数空间中的每一个点计算出一个目标函数值，并根据这个函数值的大小来评判
        参数的优劣。因此，目标函数的输出应该是一个实数。对于无监督方法，目标函数与参数策略的回测结果息息相关，最直接的目标函数就是投资终值，
        当初始投资额相同的时候，我们可以简单地认为终值越高，则参数的表现越好。但目标函数可不仅仅是终值一项，年化收益率或收益率、夏普率等等
        常见的评价指标都可以用来做目标函数，甚至目标函数可以用复合指标，如综合考虑收益率、交易成本、最大回撤等指标的一个复合指标，只要目标函数
        的输出是一个实数，就能被用作目标函数。而对于有监督方法，目标函数表征的是从历史数据到先验信息的映射能力，通常用实际输出与先验信息之间
        的差值的函数来表示。在机器学习和数值优化领域，有多种函数可选，例如MSE函数，CrossEntropy等等。
    Config.mode == 3 or mode == 3:
        进入评价模式（技术冻结后暂停开发此功能）
        评价模式的思想是使用随机生成的模拟历史数据对策略进行评价。由于可以使用大量随机历史数据序列进行评价，因此可以得到策略的统计学
        表现

    Parameters
    ----------
    operator : Operator
        策略执行器对象
    **kwargs:
        可用的kwargs包括所有合法的qteasy配置参数

    Returns
    -------
        1, 在live_trade模式或模式0下,返回: op_list
        2, 在back_test模式或模式1下, 返回: loop_result
        3, 在optimization模式或模式2下: 返回一个list，包含所有优化后的策略参数
    """

<<<<<<< HEAD
    #TODO: 在运行过程中适当位置加入log信息
=======
>>>>>>> 49c5de14
    try:
        # 如果operator尚未准备好,is_ready()会检查汇总所有问题点并raise
        operator.is_ready()
    except Exception as e:
        raise ValueError(f'operator object is not ready for running, please check following info:\n'
                         f'{e}')

    import time
    optimization_methods = {0: _search_grid,
                            1: _search_montecarlo,
                            2: _search_incremental,
                            3: _search_ga,
                            4: _search_gradient,
                            5: _search_pso,
                            6: _search_aco
                            }
    # 如果函数调用时用户给出了关键字参数(**kwargs），将关键字参数赋值给一个临时配置参数对象，
    # 覆盖QT_CONFIG的设置，但是仅本次运行有效
    config = ConfigDict(**QT_CONFIG)
    configure(config=config, **kwargs)

    # 赋值给参考数据和运行模式
    benchmark_data_type = config['benchmark_asset']
    run_mode = config['mode']
    """
    用于交易信号生成、数据回测、策略优化、结果测试以及结果评价参考的历史数据:
    hist_op:            信号生成数据，根据策略的运行方式，信号生成数据可能包含量价数据、基本面数据、指数、财务指标等等
    back_trade_prices:          回测价格数据，用于在backtest模式下对生成的信号进行测试，仅包含买卖价格数据（定价回测）
    hist_opti:          策略优化数据，数据的类型与信号生成数据一样，但是取自专门的独立区间用于策略的参数优化
    hist_opti_loop:     优化回测价格，用于在optimization模式下在策略优化区间上回测交易结果，目前这组数据并未提前生成，
                        而是在optimize的时候生成，实际上应该提前生成
    hist_test:          策略检验数据，数据的类型与信号生成数据一样，同样取自专门的独立区间用于策略参数的性能检测
    hist_test_loop:     检验回测价格，用于在optimization模式下在策略检验区间上回测交易结果
    hist_benchmark:     评价参考价格，用于评价回测结果，大部分用于评价回测结果的alpha表现（取出无风险回报之后的表现）
                        相关的指标都需要用到参考价格;
    invest_cash_plan:
    opti_cash_plan:
    test_cssh_plan:
    """

<<<<<<< HEAD
    if run_mode == 0 or run_mode == 'live_trade':
=======
    if run_mode == 0 or run_mode == 'live':
>>>>>>> 49c5de14
        '''进入实时信号生成模式：
        
        进入实盘交易模式后，会启动TraderShell，以实时显示策略交易的过程，同时允许用户隋时进入交互模式
        查看交易结果或修改交易过程中的现金或持仓数量。
        
        '''
        # 显示当前系统中已经存在的实盘账号信息，询问用户是否使用已有账号或重新创建账号运行
        from qteasy.trade_recording import get_account, new_account
        account_id = 1  # 默认使用第一个账号, 如果没有账号，需要创建一个账号
        try:
            account = get_account(account_id=account_id)
            account_id = account['account_id']
            user_name = account['user_name']
            init_cash = None
            init_holdings = None
        except KeyError as e:
            print(f'account {account_id} not found, a new account will be created')
            account_id = None
            user_name = 'un-named_user'
            init_cash = config['invest_cash_amounts'][0]
            init_holdings = {}

        # 启动交易shell
        from qteasy.trader import start_trader
        from qteasy import QT_DATA_SOURCE
        start_trader(
                operator=operator,
                account_id=account_id,
                user_name=user_name,
                init_cash=init_cash,
                init_holdings=init_holdings,
                config=config,
                datasource=QT_DATA_SOURCE,
        )

    elif run_mode == 1 or run_mode == 'back_test':
        # 进入回测模式，生成历史交易清单，使用真实历史价格回测策略的性能
        (hist_op,
         hist_benchmark,
         back_trade_prices,
         hist_benchmark,
         invest_cash_plan
         ) = check_and_prepare_backtest_data(
                operator=operator,
                config=config
        )
        # 在生成交易信号之前准备历史数据
        operator.assign_hist_data(hist_data=hist_op, cash_plan=invest_cash_plan)

        # 生成交易清单，对交易清单进行回测，对回测的结果进行基本评价
        loop_result = _evaluate_one_parameter(
                par=None,
                op=operator,
                trade_price_list=back_trade_prices,
                benchmark_history_data=hist_benchmark,
                benchmark_history_data_type=benchmark_data_type,
                config=config,
                stage='loop'
        )
        if config['report']:
            # 格式化输出回测结果
            _print_loop_result(loop_result, config)
        if config.visual:
            # 图表输出投资回报历史曲线
            _plot_loop_result(loop_result, config)

        return loop_result

    elif run_mode == 2 or run_mode == 'optimization':
        # 进入优化模式，使用真实历史数据或模拟历史数据反复测试策略，寻找并测试最佳参数
        # 判断operator对象的策略中是否有可优化的参数，即优化标记opt_tag设置为1，且参数数量不为0
        assert operator.opt_space_par[0] != [], \
            f'ConfigError, none of the strategy parameters is adjustable, set opt_tag to be 1 or 2 to ' \
            f'activate optimization in mode 2, and make sure strategy has adjustable parameters'
        (hist_opti,
         hist_opti_ref,
         opti_trade_prices,
         hist_benchmark,
         opti_cash_plan,
         test_cash_plan
         ) = check_and_prepare_optimize_data(
                operator=operator,
                config=config
        )
        operator.assign_hist_data(hist_data=hist_opti, cash_plan=opti_cash_plan, reference_data=hist_opti_ref)
        # 使用how确定优化方法并生成优化后的参数和性能数据
        how = config.opti_method
        optimal_pars, perfs = optimization_methods[how](
                hist=hist_opti,
                benchmark=hist_benchmark,
                benchmark_type=benchmark_data_type,
                op=operator,
                config=config
        )
        # 输出策略优化的评价结果，该结果包含在result_pool的extra额外信息属性中
        hist_opti_loop = hist_opti.fillna(0)
        result_pool = _evaluate_all_parameters(
                par_generator=optimal_pars,
                total=config.opti_output_count,
                op=operator,
                trade_price_list=hist_opti_loop,
                benchmark_history_data=hist_benchmark,
                benchmark_history_data_type=benchmark_data_type,
                config=config,
                stage='test-o'
        )
        # 评价回测结果——计算参考数据收益率以及平均年化收益率
        opti_eval_res = result_pool.extra
        if config['report']:
            _print_test_result(opti_eval_res, config=config)
        if config['visual']:
            pass
            # _plot_test_result(opti_eval_res, config=config)

        # 完成策略参数的寻优，在测试数据集上检验寻优的结果，此时operator的交易数据已经分配好，无需再次分配
        if config['test_type'] in ['single', 'multiple']:
            result_pool = _evaluate_all_parameters(
                    par_generator=optimal_pars,
                    total=config.opti_output_count,
                    op=operator,
                    trade_price_list=opti_trade_prices,
                    benchmark_history_data=hist_benchmark,
                    benchmark_history_data_type=benchmark_data_type,
                    config=config,
                    stage='test-t'
            )

            # 评价回测结果——计算参考数据收益率以及平均年化收益率
            test_eval_res = result_pool.extra
            if config.report:
                _print_test_result(test_eval_res, config)
            if config.visual:
                _plot_test_result(test_eval_res=test_eval_res, opti_eval_res=opti_eval_res, config=config)

        elif config['test_type'] == 'montecarlo':
            for i in range(config.test_cycle_count):
                # 临时生成用于测试的模拟数据，将模拟数据传送到operator中，使用operator中的新历史数据
                # 重新生成交易信号，并在模拟的历史数据上进行回测
                mock_hist = _create_mock_data(hist_opti)
                print(f'config.test_cash_dates is {config.test_cash_dates}')
                operator.assign_hist_data(hist_data=mock_hist, cash_plan=test_cash_plan)
                mock_hist_loop = mock_hist.slice_to_dataframe(htype='close')
                result_pool = _evaluate_all_parameters(
                        par_generator=optimal_pars,
                        total=config.opti_output_count,
                        op=operator,
                        trade_price_list=mock_hist,
                        benchmark_history_data=mock_hist_loop,
                        benchmark_history_data_type=benchmark_data_type,
                        config=config,
                        stage='test-t'
                )

                # 评价回测结果——计算参考数据收益率以及平均年化收益率
                test_eval_res = result_pool.extra
                if config.report:
                    # TODO: 应该有一个专门的函数print_montecarlo_test_report
                    _print_test_result(test_eval_res, config)
                if config.visual:  # 如果config.visual == True
                    # TODO: 应该有一个专门的函数plot_montecarlo_test_result
                    pass

        return optimal_pars


def _evaluate_all_parameters(par_generator,
                             total,
                             op: Operator,
                             trade_price_list: HistoryPanel,
                             benchmark_history_data,
                             benchmark_history_data_type,
                             config,
                             stage='optimize') -> ResultPool:
    """ 接受一个策略参数生成器对象，批量生成策略参数，反复调用_evaluate_one_parameter()函数，使用所有生成的策略参数
        生成历史区间上的交易策略和回测结果，将得到的回测结果全部放入一个结果池对象，并根据策略筛选方法筛选出符合要求的回测
        结果，并返回筛选后的结果。

        根据config中的配置参数，这里可以选择进行并行计算以充分利用多核处理器的全部算力以缩短运行时间。

    Parameters
    ----------
    par_generator: Iterables
        一个迭代器对象，生成所有需要迭代测试的策略参数
    op: Operator
        一个operator对象，包含多个投资策略，用于根据交易策略以及策略的配置参数生成交易信号
    op_history_data:  qt.HistoryPanel
        用于生成operation List的历史数据。根据operator中的策略种类不同，需要的历史数据类型也不同，该组
        历史数据是一个HistoryPanel对象，包含适合于交易信号创建的所有投资品种所有相关数据类型的数据。如交易
        价格数据（如果策略通过交易价格生成交易信号）、财务报表数据（如果策略通过财务报表生成交易信号）等等
    trade_price_list: pd.DataFrame
        用于进行回测的历史数据，该数据历史区间与前面的数据相同，但是仅包含回测所需要的价格信息，通常为收盘价
        （假设交易价格为收盘价）
    benchmark_history_data: pd.DataFrame
        用于回测结果评价的参考历史数据，历史区间与回测历史数据相同，但是通常是能代表整个市场整体波动的金融资
        产的价格，例如沪深300指数的价格。
    benchmark_history_data_type: str
        用于回测结果评价的参考历史数据种类，通常为收盘价close
    config: Config
        参数配置对象，用于保存相关配置，在所有的参数配置中，其作用的有下面N种：
        1, config.opti_output_count:
            优化结果数量
        2, config.parallel:
            并行计算选项，True时进行多进程并行计算，False时进行单进程计算
    stage: str
        该参数直接传递至_evaluate_one_parameter()函数中，其含义和作用参见其docstring

    Returns
    -------
        pool，一个Pool对象，包含经过筛选后的所有策略参数以及它们的性能表现

    """
    pool = ResultPool(config.opti_output_count)  # 用于存储中间结果或最终结果的参数池对象
    i = 0
    best_so_far = 0
    opti_target = config.optimize_target
    # 启用多进程计算方式利用所有的CPU核心计算
    if config.parallel:
        # 启用并行计算
        with ProcessPoolExecutor() as proc_pool:
            futures = {proc_pool.submit(_evaluate_one_parameter,
                                        par,
                                        op,
                                        trade_price_list,
                                        benchmark_history_data,
                                        benchmark_history_data_type,
                                        config,
                                        stage): par for par in
                       par_generator}
        for f in as_completed(futures):
            eval_dict = f.result()
            target_value = eval_dict[opti_target]
            pool.in_pool(item=futures[f], perf=target_value, extra=eval_dict)
            i += 1
            if target_value > best_so_far:
                best_so_far = target_value
            if i % 10 == 0:
                progress_bar(i, total, comments=f'best performance: {best_so_far:.3f}')
    # 禁用多进程计算方式，使用单进程计算
    else:
        for par in par_generator:
            perf = _evaluate_one_parameter(par=par,
                                           op=op,
                                           trade_price_list=trade_price_list,
                                           benchmark_history_data=benchmark_history_data,
                                           benchmark_history_data_type=benchmark_history_data_type,
                                           config=config,
                                           stage=stage)
            target_value = perf[opti_target]
            pool.in_pool(item=par, perf=target_value, extra=perf)
            i += 1
            if target_value > best_so_far:
                best_so_far = target_value
            if i % 10 == 0:
                progress_bar(i, total, comments=f'best performance: {best_so_far:.3f}')
    # 将当前参数以及评价结果成对压入参数池中，并返回所有成对参数和评价结果
    progress_bar(i, i)

    return pool


def _evaluate_one_parameter(par,
                            op: Operator,
                            trade_price_list: HistoryPanel,
                            benchmark_history_data,
                            benchmark_history_data_type,
                            config,
                            stage='optimize') -> dict:
    """ 基于op中的交易策略，在给定策略参数par的条件下，计算交易策略在一段历史数据上的交易信号，并对交易信号的交易
        结果进行回测，对回测结果数据进行评价，并给出评价结果。

    本函数是一个方便的包裹函数，包裹了交易信号生成、交易信号回测以及回测结果评价结果的打包过程，同时，根据QT基
    本配置的不同，可以在交易信号回测的过程中进行多重回测，即将一段历史区间分成几个子区间，在每一个子区间上分别
    回测后返回多次回测的综合结果。

    Parameters
    ----------
    par: tuple, list, dict
        输入的策略参数组合，这些参数必须与operator运行器对象中的交易策略相匹配，且符合op对象中每个交易策
        略的优化标记设置，关于交易策略的优化标记如何影响参数导入，参见qt.operator.set_opt_par()的
        docstring
    op: qt.Operator
        一个operator对象，包含多个投资策略，用于根据交易策略以及策略的配置参数生成交易信号
    trade_price_list: HistoryPanel
        用于模拟交易回测的历史价格，历史区间覆盖整个模拟交易期间，包含回测所需要的价格信息，可以为收盘价
        和/或其他回测所需要的历史价格
    benchmark_history_data: pd.DataFrame
        用于回测结果评价的参考历史数据，历史区间与回测历史数据相同，但是通常是能代表整个市场整体波动的金融资
        产的价格，例如沪深300指数的价格。
    benchmark_history_data_type: str
        用于回测结果评价的参考历史数据种类，通常为收盘价close，但也可以是其他价格，例如开盘价open
    config: Config
        参数配置对象，用于保存相关配置，在所有的参数配置中，其作用的有下面N种：
        1, config.opti_type/test_type:
            优化或测试模式，决定如何利用回测区间
            single:     在整个回测区间上进行一次回测
            multiple:   将回测区间分割为多个子区间并分别回测
            montecarlo: 根据回测区间的数据生成模拟数据进行回测（仅在test模式下）
        2, config.optimize_target/test_indicators:
            优化目标函数（优化模式下）或评价指标（测试模式下）
            在优化模式下，使用特定的优化目标函数来确定表现最好的策略参数
            在测试模式下，对策略的回测结果进行多重评价并输出评价结果
        3, config.opti_cash_amounts/test_cash_amounts:
            优化/测试投资金额
            在多区间回测情况下，投资金额会被调整，初始投资日期会等于每一个回测子区间的第一天
        4, config.opti_sub_periods/test_sub_periods:
            优化/测试区间数量
            在多区间回测情况下，在整个回测区间中间隔均匀地取出多个区间，在每个区间上分别回测
            每个区间的长度相同，但是起止点不同。每个起点之间的间隔与子区间的长度和数量同时相关，
            确保每个区间的起点是均匀分布的，同时所有的子区间正好覆盖整个回测区间。
        5, config.opti_sub_prd_length/test_sub_prd_length:
            优化/测试子区间长度
            该数值是一个相对长度，取值在0～1之间，代表每个子区间的长度相对于整个区间的比例，
            例如，0.5代表每个子区间的长度是整个区间的一半
    stage: str, optional, Default: 'optimize'
        运行标记，代表不同的运行阶段控制运行过程的不同处理方式，包含三种不同的选项
        1, 'loop':      运行模式为回测模式，在这种模式下：
                        使用投资区间回测投资计划
                        使用config.trade_log来确定是否打印回测结果
        2, 'optimize':  运行模式为优化模式，在这种模式下：
                        使用优化区间回测投资计划
                        回测区间利用方式使用opti_type的设置值
                        回测区间分段数量和间隔使用opti_sub_periods
        3, 'test-o':    运行模式为测试模式-opti区间，以便在opti区间上进行一次与test区间完全相同的测试以比较结果
                        使用优化区间回测投资计划
                        回测区间利用方式使用test_type的设置值
                        回测区间分段数量和间隔使用test_sub_periods
        4, 'test-t':    运行模式为测试模式-test区间
                        使用测试区间回测投资计划
                        回测区间利用方式使用test_type的设置值
                        回测区间分段数量和间隔使用test_sub_periods
    Returns
    -------
    dict:
    一个dict对象，存储该策略在使用par作为参数时的性能表现评分以及一些其他运行信息，允许对性能
    表现进行多重指标评价，dict的指标类型为dict的键，评价结果为结果分值，dict不能为空，至少包含以下值：
        'complete_value': 完整的回测结果清单，无结果时为None
        'op_run_time':    交易清单生成耗时
        'loop_run_time':  回测耗时
        'final_value':    回测结果终值（默认评价指标）
    除了上述必须存在的项目以外，返回的res_dict还可以包含任意evaluation模块可以输出的评价值，例如：
        {'final_value': 34567,
         'sharp':       0.123}
    如果当前的策略不能生成有效的交易操作清单时，直接返回默认结果，其终值为负无穷大：
        {'complete_values':  None,
         'op_run_time':     0.0354675,
         'loop_run_time':   None,
         'final_value':     np.NINF}

    """

    res_dict = {'par':             None,
                'complete_values': None,
                'op_run_time':     0,
                'loop_run_time':   0,
                'final_value':     None}

    assert stage in ['loop', 'optimize', 'test-o', 'test-t']
    if par is not None:  # 如果给出了策略参数，则更新策略参数，否则沿用原有的策略参数
        op.set_opt_par(par)
        res_dict['par'] = par
    # 生成交易清单并进行模拟交易生成交易记录
    st = time.time()
    op_list = None
    if op.op_type == 'batch':
        op_list = op.create_signal()
    et = time.time()
    op_run_time = et - st
    res_dict['op_run_time'] = op_run_time
    riskfree_ir = config.riskfree_ir
    log_backtest = False
    period_length = 0
    period_count = 0
    trade_dates = np.array(trade_price_list.hdates)
    if op.op_type == 'batch' and op_list is None:  # 如果策略无法产生有意义的操作清单，则直接返回基本信息
        res_dict['final_value'] = np.NINF
        res_dict['complete_values'] = pd.DataFrame()
        return res_dict
    # 根据stage的值选择使用投资金额种类以及运行类型（单区间运行或多区间运行）及区间参数及回测参数
    if stage == 'loop':
        invest_cash_amounts = config.invest_cash_amounts
        invest_cash_dates = pd.to_datetime(config.invest_start) if \
            config.invest_cash_dates is None \
            else pd.to_datetime(config.invest_cash_dates)
        period_util_type = 'single'
        indicators = 'years,fv,return,mdd,v,ref,alpha,beta,sharp,info'
        log_backtest = config.trade_log  # 回测参数trade_log只有在回测模式下才有用
    elif stage == 'optimize':
        invest_cash_amounts = config.opti_cash_amounts[0]
        # TODO: only works when config.opti_cash_dates is a string, if it is a list, it will not work
        invest_cash_dates = pd.to_datetime(config.opti_start) if \
            config.opti_cash_dates is None \
            else pd.to_datetime(config.opti_cash_dates)
        period_util_type = config.opti_type
        period_count = config.opti_sub_periods
        period_length = config.opti_sub_prd_length
        indicators = config.optimize_target
    elif stage == 'test-o':
        invest_cash_amounts = config.test_cash_amounts[0]
        # TODO: only works when config.opti_cash_dates is a string, if it is a list, it will not work
        invest_cash_dates = pd.to_datetime(config.opti_start) if \
            config.opti_cash_dates is None \
            else pd.to_datetime(config.opti_cash_dates)
        period_util_type = config.test_type
        period_count = config.test_sub_periods
        period_length = config.test_sub_prd_length
        indicators = config.test_indicators
    else:  # stage == 'test-t':
        invest_cash_amounts = config.test_cash_amounts[0]
        # TODO: only works when config.opti_cash_dates is a string, if it is a list, it will not work
        invest_cash_dates = pd.to_datetime(config.test_start) if \
            config.test_cash_dates is None \
            else pd.to_datetime(config.test_cash_dates)
        period_util_type = config.test_type
        period_count = config.test_sub_periods
        period_length = config.test_sub_prd_length
        indicators = config.test_indicators
    # create list of start and end dates
    # in this case, user-defined invest_cash_dates will be disabled, each start dates will be
    # used as the investment date for each sub-periods
    invest_cash_dates = next_market_trade_day(invest_cash_dates)
    start_dates = []
    end_dates = []
    if period_util_type == 'single' or period_util_type == 'montecarlo':
        start_dates.append(trade_dates[np.searchsorted(trade_dates, invest_cash_dates)])
        end_dates.append(trade_dates[-1])
    elif period_util_type == 'multiple':
        # 多重测试模式，将一个完整的历史区间切割成多个区间，多次测试
        first_history_date = invest_cash_dates
        last_history_date = trade_dates[-1]
        history_range = last_history_date - first_history_date
        sub_hist_range = history_range * period_length
        sub_hist_interval = (1 - period_length) * history_range / period_count
        for i in range(period_count):
            # 计算每个测试区间的起止点，抖动起止点日期，确保起止点在交易日期列表中
            start_date = first_history_date + i * sub_hist_interval
            start_date = trade_dates[np.searchsorted(trade_dates, start_date)]
            start_dates.append(start_date)
            end_date = start_date + sub_hist_range
            end_date = trade_dates[np.searchsorted(trade_dates, end_date)]
            end_dates.append(end_date)
    else:
        raise KeyError(f'Invalid optimization type: {config.opti_type}')
    # loop over all pairs of start and end dates, get the results separately and output average
    perf_list = []
    price_priority_list = op.get_bt_price_type_id_in_priority(priority=config.price_priority_OHLC)
    trade_cost = set_cost(
            buy_fix=config.cost_fixed_buy,
            sell_fix=config.cost_fixed_sell,
            buy_rate=config.cost_rate_buy,
            sell_rate=config.cost_rate_sell,
            buy_min=config.cost_min_buy,
            sell_min=config.cost_min_sell,
            slipage=config.cost_slippage
    )
    st = time.time()
    for start, end in zip(start_dates, end_dates):
        start_idx = op.get_hdate_idx(start)
        end_idx = op.get_hdate_idx(end)
        trade_price_list_seg = trade_price_list.segment(start, end)
        if stage != 'loop':
            invest_cash_dates = trade_price_list_seg.hdates[0]
        cash_plan = CashPlan(
                invest_cash_dates.strftime('%Y%m%d'),
                invest_cash_amounts,
                riskfree_ir
        )
        # TODO: 将op_list_bt_indices的计算放到这一层函数中，以便下面几个函数可以共享
        loop_results, op_log_matrix, op_summary_matrix, op_list_bt_indices = apply_loop(
                operator=op,
                trade_price_list=trade_price_list_seg,
                start_idx=start_idx,
                end_idx=end_idx,
                cash_plan=cash_plan,
                cost_rate=trade_cost,
                moq_buy=config.trade_batch_size,
                moq_sell=config.sell_batch_size,
                inflation_rate=config.riskfree_ir,
                pt_signal_timing=config.PT_signal_timing,
                pt_buy_threshold=config.PT_buy_threshold,
                pt_sell_threshold=config.PT_sell_threshold,
                cash_delivery_period=config.cash_delivery_period,
                stock_delivery_period=config.stock_delivery_period,
                allow_sell_short=config.allow_sell_short,
                long_pos_limit=config.long_position_limit,
                short_pos_limit=config.short_position_limit,
                max_cash_usage=config.maximize_cash_usage,
                trade_log=log_backtest,
                price_priority_list=price_priority_list
        )
        looped_val = process_loop_results(
                operator=op,
                loop_results=loop_results,
                op_log_matrix=op_log_matrix,
                op_summary_matrix=op_summary_matrix,
                op_list_bt_indices=op_list_bt_indices,
                trade_log=log_backtest,
                bt_price_priority_ohlc='OHLC'
        )
        # TODO: 将_get_complete_hist() 与 process_loop_results()合并
        complete_values = _get_complete_hist(
                looped_value=looped_val,
                h_list=trade_price_list,
                benchmark_list=benchmark_history_data,
                with_price=False
        )
        perf = evaluate(
                looped_values=complete_values,
                hist_benchmark=benchmark_history_data,
                benchmark_data=benchmark_history_data_type,
                cash_plan=cash_plan,
                indicators=indicators
        )
        perf_list.append(perf)
    perf = performance_statistics(perf_list)
    et = time.time()
    loop_run_time = et - st
    res_dict.update(perf)
    res_dict['loop_run_time'] = loop_run_time
    return res_dict


# TODO: 这个函数有潜在大量运行的可能，需要使用Numba加速
def _create_mock_data(history_data: HistoryPanel) -> HistoryPanel:
    """ 根据输入的历史数据的统计特征，随机生成多组具备同样统计特征的随机序列，用于进行策略收益的蒙特卡洛模拟

    目前仅支持OHLC数据以及VOLUME数据的随机生成，其余种类的数据需要继续研究
    为了确保生成的数据留有足够的前置数据窗口，生成的伪数据包含两段，第一段长度与最大前置窗口长度相同，这一段
    为真实历史数据，第二段才是随机生成的模拟数据
    同时，生成的数据仍然满足OHLC的关系，同时所有的数据在统计上与参考数据是一致的，也就是说，随机生成的数据
    不仅仅满足K线图的形态要求，其各个参数的均值、标准差与参考数据一致。

    Parameters
    ----------
    history_data: HistoryPanel
        模拟数据的参考源

    Returns
    -------
        HistoryPanel
    """

    assert isinstance(history_data, HistoryPanel)
    data_types = history_data.htypes
    # TODO: volume数据的生成还需要继续研究
    assert any(data_type in ['close', 'open', 'high', 'low', 'volume'] for data_type in data_types), \
        f'the data type {data_types} does not fit'
    has_volume = any(data_type in ['volume'] for data_type in data_types)
    # 按照细粒度方法同时生成OHLC数据
    # 针对每一个share生成OHLC数据
    # 先考虑生成正确的信息，以后再考虑优化
    dfs_for_share = []
    for share in history_data.shares:
        share_df = history_data.slice_to_dataframe(share=share)
        share_df['close_chg'] = share_df.close / share_df.close.shift(1)
        mean = share_df.close_chg.mean()
        std = share_df.close_chg.std()
        mock_col = np.random.randn(len(history_data.hdates) * 5) * std * 5 + mean
        mock_col = 1 + 0.09 * (mock_col - 1)
        mock_col[0] = share_df.close.iloc[0]
        mock_col = np.cumprod(mock_col)
        mock = mock_col.reshape(len(history_data.hdates), 5)
        mock_df = pd.DataFrame(index=history_data.hdates)
        mock_df['open'] = mock[:, 0]
        mock_df['high'] = np.max(mock, axis=1)
        mock_df['low'] = np.min(mock, axis=1)
        mock_df['close'] = mock[:, 4]
        if has_volume:
            mock_df['volume'] = share_df.volume
        dfs_for_share.append(mock_df.copy())

    # 生成一个HistoryPanel对象，每一层一个个股
    mock_data = stack_dataframes(dfs_for_share,
                                 dataframe_as='shares',
                                 shares=history_data.shares)
    return mock_data


def _search_grid(hist, benchmark, benchmark_type, op, config):
    """ 最优参数搜索算法1: 网格搜索法

    在整个参数空间中建立一张间距固定的"网格"，搜索网格的所有交点所在的空间点，
    根据该点的参数生成操作信号、回测后寻找表现最佳的一组或多组参数
    与该算法相关的设置选项有：
    grid_size:  网格大小，float/int/list/tuple 当参数为数字时，生成空间所有方向
                上都均匀分布的网格；当参数为list或tuple时，可以在空间的不同方向
                上生成不同间隔大小的网格。list或tuple的维度须与空间的维度一致

    Parameters
    ----------
    hist: HistoryPanel
        历史数据，优化器的整个优化过程在历史数据上完成
    op: qt.Operator
        交易信号生成器对象
    config: qt.Config
        用于存储优化参数配置变量

    Returns
    -------
    tuple: (pool.items, pool.perfs)
        pool.items 作为结果输出的参数组
        pool.perfs 输出的参数组的评价分数
    """
    s_range, s_type = op.opt_space_par
    space = Space(s_range, s_type)  # 生成参数空间

    # 使用extract从参数空间中提取所有的点，并打包为iterator对象进行循环
    par_generator, total = space.extract(config.opti_grid_size)
    history_list = hist.fillna(0)
    st = time.time()
    pool = _evaluate_all_parameters(par_generator=par_generator,
                                    total=total,
                                    op=op,
                                    trade_price_list=history_list,
                                    benchmark_history_data=benchmark,
                                    benchmark_history_data_type=benchmark_type,
                                    config=config,
                                    stage='optimize')
    pool.cut(config.maximize_target)
    et = time.time()
    print(f'\nOptimization completed, total time consumption: {sec_to_duration(et - st)}')
    return pool.items, pool.perfs


def _search_montecarlo(hist, benchmark, benchmark_type, op, config):
    """ 最优参数搜索算法2: 蒙特卡洛法

        从待搜索空间中随机抽取大量的均匀分布的参数点并逐个测试，寻找评价函数值最优的多个参数组合
        与该算法相关的设置选项有：
            sample_size:采样点数量，int 由于采样点的分布是随机的，因此采样点越多，越有可能
                        接近全局最优值

    Parameters
    ----------
    hist: HistoryPanel
        历史数据，优化器的整个优化过程在历史数据上完成
    benchmark:
        基准数据，用于计算基准收益率
    benchmark_type:
        基准数据类型，用于计算基准收益率
    op: qt.Operator
        交易信号生成器对象
    config: qt.Config
        用于存储交易相关参数的配置变量

    Returns
    -------
    tuple: (pool.items, pool.perfs)
        pool.items 作为结果输出的参数组
        pool.perfs 输出的参数组的评价分数
    """
    # s_range, s_type = a_to_sell.opt_space_par
    space = Space(*op.opt_space_par)  # 生成参数空间
    # 使用随机方法从参数空间中取出point_count个点，并打包为iterator对象，后面的操作与网格法一致
    par_generator, total = space.extract(config.opti_sample_count, how='rand')
    history_list = hist.fillna(0)
    st = time.time()
    pool = _evaluate_all_parameters(par_generator=par_generator,
                                    total=total,
                                    op=op,
                                    trade_price_list=history_list,
                                    benchmark_history_data=benchmark,
                                    benchmark_history_data_type=benchmark_type,
                                    config=config,
                                    stage='optimize')
    pool.cut(config.maximize_target)
    et = time.time()
    print(f'\nOptimization completed, total time consumption: {sec_to_duration(et - st, short_form=True)}')
    return pool.items, pool.perfs


def _search_incremental(hist, benchmark, benchmark_type, op, config):
    """ 最优参数搜索算法3: 增量递进搜索法

    该算法是蒙特卡洛算法的一种改进。整个算法运行多轮蒙特卡洛算法，但是每一轮搜索的空间大小都更小，
    而且每一轮搜索都（大概率）更接近全局最优解。
    该算法的第一轮搜索就是标准的蒙特卡洛算法，在整个参数空间中随机取出一定数量的参数组合，使用这
    些参数分别进行信号回测。第一轮搜索结束后，在第一轮的全部结果中择优选出一定比例的最佳参数，以
    这些最佳参数为中心点，构建一批子空间，这些子空间的总体积比起最初的参数空间小的多，但是大概率
    容纳了最初参数空间的全局最优解。
    接着，程序继续在新生成的子空间中取出同样多的参数组合，并同样选出最佳参数组合，以新的最优解为
    中心创建下一轮的参数空间，其总体积再次缩小。
    如上所诉反复运行程序，每一轮需要搜索的子空间的体积越来越小，找到全局最优的概率也越来越大，直到
    参数空间的体积小于一个固定值，或者循环的次数超过最大次数，循环停止，输出当前轮的最佳参数组合。

    与该算法相关的设置选项有：
        r_sample_size:      采样点数量，int 每一轮搜索中采样点的数量
        reduce_ratio:       择优比例，float, 大于零小于1的浮点数，次轮搜索参数空间大小与本轮
                            空间大小的比例，同时也是参数组的择优比例，例如0。2代表每次搜索的
                            参数中最佳的20%会被用于创建下一轮的子空间邻域，同时下一轮的子空间
                            体积为本轮空间体积的20%
        max_rounds:         最大轮数，int，循环次数达到该值时结束循环
        min_volume:         最小体积，float，当参数空间的体积（Volume）小于该值时停止循环

    Parameters
    ----------
    hist: HistoryPanel
        历史数据，优化器的整个优化过程在历史数据上完成
    op: qt.Operator
        交易信号生成器对象
    config: qt.Config
        用于存储交易相关参数的配置变量

    Returns
    -------
    tuple，包含两个变量
        pool.items 作为结果输出的参数组
        pool.perfs 输出的参数组的评价分数
    """
    sample_count = config.opti_r_sample_count
    min_volume = config.opti_min_volume
    max_rounds = config.opti_max_rounds
    reduce_ratio = config.opti_reduce_ratio
    parallel = config.parallel
    s_range, s_type = op.opt_space_par
    spaces = list()  # 子空间列表，用于存储中间结果邻域子空间，邻域子空间数量与pool中的元素个数相同
    base_space = Space(s_range, s_type)
    base_volume = base_space.volume
    base_dimension = base_space.dim
    # 每一轮参数寻优后需要保留的参数组的数量
    reduced_sample_count = int(sample_count * reduce_ratio)
    pool = ResultPool(reduced_sample_count)  # 用于存储中间结果或最终结果的参数池对象

    spaces.append(base_space)  # 将整个空间作为第一个子空间对象存储起来
    space_count_in_round = 1  # 本轮运行子空间的数量
    current_round = 1  # 当前运行轮次
    current_volume = base_space.volume  # 当前运行轮次子空间的总体积
    history_list = hist.fillna(0)  # 准备历史数据
    """
    估算运行的总回合数量，由于每一轮运行的回合数都是大致固定的（随着空间大小取整会有波动）
    因此总的运行回合数就等于轮数乘以每一轮的回合数。关键是计算轮数
    由于轮数的多少取决于两个变量，一个是最大轮次数，另一个是下一轮产生的子空间总和体积是否
    小于最小体积阈值，因此，推算过程如下：
    设初始空间体积为Vi，最小空间体积为Vmin，每一轮的缩小率为rr，最大计算轮数为Rmax
    且第k轮的空间体积为Vk，则有：
                          Vk = Vi * rr ** k
          停止条件1：      Vk = Vi * rr ** k < Vmin
          停止条件2:      k >= Rmax
       根据停止条件1：    rr ** k < Vmin / Vi
                       k > log(Vmin / Vi) / log(rr)
           因此，当：    k > min(Rmax, log(Vmin / Vi) / log(rr))
    """
    round_count = min(max_rounds, (math.log(min_volume / base_volume) / math.log(reduce_ratio)))
    total_calc_rounds = int(round_count * sample_count)
    i = 0
    st = time.time()
    # 从当前space开始搜索，当subspace的体积小于min_volume或循环次数达到max_rounds时停止循环
    while current_volume >= min_volume and current_round < max_rounds:
        # 在每一轮循环中，spaces列表存储该轮所有的空间或子空间
        while spaces:
            space = spaces.pop()
            # 逐个弹出子空间列表中的子空间，随机选择参数，生成参数生成器generator
            # 生成的所有参数及评价结果压入pool结果池，每一轮所有空间遍历完成后再排序择优
            par_generator, total = space.extract(sample_count // space_count_in_round, how='rand')
            # TODO: progress bar does not work properly, try to find a way to get progress bar working
            pool = pool + _evaluate_all_parameters(par_generator=par_generator,
                                                   total=total,
                                                   op=op,
                                                   trade_price_list=history_list,
                                                   benchmark_history_data=benchmark,
                                                   benchmark_history_data_type=benchmark_type,
                                                   config=config,
                                                   stage='optimize')
        # 本轮所有结果都进入结果池，根据择优方向选择最优结果保留，剪除其余结果
        pool.cut(config.maximize_target)
        """
        为了生成新的子空间，计算下一轮子空间的半径大小
        为确保下一轮的子空间总体积与本轮子空间总体积的比值是reduce_ratio，需要根据空间的体积公式设置正确
        的缩小比例。这个比例与空间的维数和子空间的数量有关
        例如：
        若 reduce_ratio(rr)=0.5，设初始空间体积为Vi,边长为Si，第k轮空间体积为Vk，子空间数量为m，
              每个子空间的体积为V，Size为S，空间的维数为d,则有：
              Si ** d * (rr ** k) = Vi * (rr ** k) = Vk =  V * m = S ** d * m
              于是：
              S ** d * m = Si ** d * (rr ** k)
              (S/Si) ** d = (rr ** k) / m
              S/Si = ((rr ** k) / m) ** (1/d)
        根据上述结果，第k轮的子空间直径S可以由原始空间的半径Si得到：
              S = Si * ((rr ** k) / m) ** (1/d)
              distance = S / 2
        """
        size_reduce_ratio = ((reduce_ratio ** current_round) / reduced_sample_count) ** (1 / base_dimension)
        reduced_size = tuple(np.array(base_space.size) * size_reduce_ratio / 2)
        # 完成一轮搜索后，检查pool中留存的所有点，并生成由所有点的邻域组成的子空间集合
        current_volume = 0
        for point in pool.items:
            subspace = base_space.from_point(point=point, distance=reduced_size)
            spaces.append(subspace)
            current_volume += subspace.volume
        current_round += 1
        space_count_in_round = len(spaces)
        progress_bar(i, total_calc_rounds, f'start next round with {space_count_in_round} spaces')
    et = time.time()
    print(f'\nOptimization completed, total time consumption: {sec_to_duration(et - st)}')
    return pool.items, pool.perfs


def _search_ga(hist, benchmark, benchmark_type, op, config):
    """ 最优参数搜索算法4: 遗传算法
    遗传算法适用于在超大的参数空间内搜索全局最优或近似全局最优解，而它的计算量又处于可接受的范围内

    遗传算法借鉴了生物的遗传迭代过程，首先在参数空间中随机选取一定数量的参数点，将这批参数点称为
    “种群”。随后在这一种群的基础上进行迭代计算。在每一次迭代（称为一次繁殖）前，根据种群中每个个体
    的评价函数值，确定每个个体生存或死亡的几率，规律是若个体的评价函数值越接近最优值，则其生存的几率
    越大，繁殖后代的几率也越大，反之则越小。确定生死及繁殖的几率后，根据生死几率选择一定数量的个体
    让其死亡，而从剩下的（幸存）的个体中根据繁殖几率挑选几率最高的个体进行杂交并繁殖下一代个体，
    同时在繁殖的过程中引入随机的基因变异生成新的个体。最终使种群的数量恢复到初始值。这样就完成
    一次种群的迭代。重复上面过程数千乃至数万代直到种群中出现希望得到的最优或近似最优解为止

    Parameters
    ----------
    hist: HistoryPanel
        历史数据，优化器的整个优化过程在历史数据上完成
    benchmark:

    benchmark_type:

    op: object，
        交易信号生成器对象
    config: ConfigDict

    Returns
    -------
    tuple，包含两个变量
        pool.items 作为结果输出的参数组
        pool.perfs 输出的参数组的评价分数

    """
    raise NotImplementedError


def _search_gradient(hist, benchmark, benchmark_type, op, config):
    """ 最优参数搜索算法5：梯度下降法
    在参数空间中寻找优化结果变优最快的方向，始终保持向最优方向前进（采用自适应步长）一直到结果不再改变或达到
    最大步数为止，输出结果为最后N步的结果

    Parameters
    ----------
    hist，object，历史数据，优化器的整个优化过程在历史数据上完成
    benchmark:
    benchmark_type:
    op，object，交易信号生成器对象
    config, object, 用于存储交易相关参数配置对象

    Returns
    -------
    """
    raise NotImplementedError


def _search_pso(hist, benchmark, benchmark_type, op, config):
    """ Particle Swarm Optimization 粒子群优化算法，与梯度下降相似，从随机解出发，通过迭代寻找最优解

    Parameters
    ----------
    hist，object，历史数据，优化器的整个优化过程在历史数据上完成
    benchmark:
    benchmark_type:
    op，object，交易信号生成器对象
    config, object, 用于存储交易相关参数配置对象

    Returns
    -------
    """
    raise NotImplementedError


def _search_aco(hist, benchmark, benchmark_type, op, config):
    """ Ant Colony Optimization 蚁群优化算法，

    Parameters
    ----------
    hist，object，历史数据，优化器的整个优化过程在历史数据上完成
    benchmark:
    benchmark_type:
    op，object，交易信号生成器对象
    config, object, 用于存储交易相关参数配置对象

    Returns
    -------
    """
    raise NotImplementedError<|MERGE_RESOLUTION|>--- conflicted
+++ resolved
@@ -998,42 +998,6 @@
     return value_history
 
 
-<<<<<<< HEAD
-def get_realtime_holdings():
-    """ 获取当前持有的产品在手数量
-
-    Returns
-    -------
-    tuple:
-    """
-    return None
-
-
-def get_realtime_trades():
-    """ 获取最近的交易记录
-
-    Returns
-    -------
-    """
-    return None
-
-
-def build_trade_data(holdings, recent_trades):
-    """ 生成符合格式的trade_data用于交易信号生成
-
-    Parameters
-    ----------
-    holdings: tuple
-    recent_trades: tuple
-
-    Returns
-    -------
-    """
-    return None
-
-
-=======
->>>>>>> 49c5de14
 def filter_stocks(date: str = 'today', **kwargs) -> pd.DataFrame:
     """根据输入的参数筛选股票，并返回一个包含股票代码和相关信息的DataFrame
 
@@ -2345,29 +2309,6 @@
 
     接受operator执行器对象作为主要的运行组件，根据输入的运行模式确定运行的方式和结果
     根据QT_CONFIG环境变量中的设置和运行模式（mode）进行不同的操作：
-<<<<<<< HEAD
-    mode == 0, live_trade mode, 实时交易模式，根据实时数据生成交易信号，执行交易:
-        进入实时信号生成模式：
-        根据Config实时策略运行所需的历史数据，根据历史数据实时生成操作信号
-        策略参数不能为空
-
-        根据生成的执行器历史数据hist_op，应用operator对象中定义的投资策略生成当前的投资组合和各投资产品的头寸及仓位
-        连接交易执行模块登陆交易平台，获取当前账号的交易平台上的实际持仓组合和持仓仓位
-        将生成的投资组合和持有仓位与实际仓位比较，生成交易信号
-        交易信号为一个tuple，包含以下组分信息：
-         1，交易品种：str，需要交易的目标投资产品，可能为股票、基金、期货或其他，根据建立或设置的投资组合产品池确定
-         2，交易位置：int，分别为多头头寸：1，或空头仓位： -1 （空头头寸只有在期货或期权交易时才会涉及到）
-         3，交易方向：int，分别为开仓：1， 平仓：0 （股票和基金的交易只能开多仓（买入）和平多仓（卖出），基金可以开、平空头）
-         4，交易类型：int，分为市价单：1，限价单：0
-         5，交易价格：float，仅当交易类型为限价单时有效，市价单
-         6，交易量：float，当交易方向为开仓（买入）时，交易量代表计划现金投入量，当交易方向为平仓（卖出）时，交易量代表卖出的产品份额
-
-         上述交易信号被传入交易执行模块，连接券商服务器执行交易命令，执行成功后返回1，否则返回0
-         若交易执行模块交易成功，返回实际成交的品种、位置、方向、价格及成交数量（交易量），另外还返回交易后的实际持仓数额，资金余额
-         交易费用等信息
-
-         以上信息被记录到log对象中，并最终存储在磁盘上
-=======
     mode == 0:
         进入实时信号生成模式：实盘运行模式是一个无限循环：
         根据Config以及Operator中策略的设置定时启动相应的交易策略，读取最新的实时数据，生成交易信号，并将交易信号解析为
@@ -2378,7 +2319,6 @@
         实盘运行的过程会显示在屏幕上，用户可以在实盘运行过程中隋时进入交互模式，查看实盘运行的状态，或者修改运行参数。
 
         用户需要在Terminal中以命令行的方式运行qteasy的实盘模式，通过tradershell查看运行过程并进行交互。
->>>>>>> 49c5de14
 
     mode == 1, backtest mode, 回测模式，根据历史数据生成交易信号，执行交易：
         根据Config规定的回测区间，使用History模块联机读取或从本地读取覆盖整个回测区间的历史数据
@@ -2470,11 +2410,7 @@
 
                 关于蒙特卡洛方法的参数和输出，参见self._search_montecarlo()函数的docstring
 
-<<<<<<< HEAD
-            3，Incremental_steped_searching          递进搜索法
-=======
                 3，Incremental_step_searching            递进搜索法
->>>>>>> 49c5de14
 
                 递进步长法的基本思想是对参数空间进行多轮递进式的搜索，每一轮搜索方法与蒙特卡洛法相同但是每一轮搜索后都将搜索
                 范围缩小到更希望产生全局最优的子空间中，并在这个较小的子空间中继续使用蒙特卡洛法进行搜索，直到该子空间太小、
@@ -2548,10 +2484,6 @@
         3, 在optimization模式或模式2下: 返回一个list，包含所有优化后的策略参数
     """
 
-<<<<<<< HEAD
-    #TODO: 在运行过程中适当位置加入log信息
-=======
->>>>>>> 49c5de14
     try:
         # 如果operator尚未准备好,is_ready()会检查汇总所有问题点并raise
         operator.is_ready()
@@ -2592,11 +2524,7 @@
     test_cssh_plan:
     """
 
-<<<<<<< HEAD
-    if run_mode == 0 or run_mode == 'live_trade':
-=======
     if run_mode == 0 or run_mode == 'live':
->>>>>>> 49c5de14
         '''进入实时信号生成模式：
         
         进入实盘交易模式后，会启动TraderShell，以实时显示策略交易的过程，同时允许用户隋时进入交互模式
