--- conflicted
+++ resolved
@@ -1177,16 +1177,11 @@
     opti_test_end = opti_end if pd.to_datetime(opti_end) > pd.to_datetime(test_end) else test_end
 
     # 设置历史数据前置偏移，以便有足够的历史数据用于生成最初的信号
-<<<<<<< HEAD
-    window_length = oper.max_window_length
-    window_offset_freq = oper.op_data_freq
-=======
     window_length = operator.max_window_length
     window_offset_freq = operator.op_data_freq
     if isinstance(window_offset_freq, list):
         raise NotImplementedError(f'There are more than one data frequencies in operator ({window_offset_freq}), '
                                   f'multiple data frequency in one operator is currently not supported')
->>>>>>> c5a6e2c8
     if window_offset_freq.lower() not in ['d', 'w', 'm', 'q', 'y']:
         window_offset_freq = 'd'
     window_offset = pd.Timedelta(int(window_length * 1.6), window_offset_freq)
