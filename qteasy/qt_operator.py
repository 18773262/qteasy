--- conflicted
+++ resolved
@@ -549,26 +549,24 @@
 
     @property
     def bt_price_type_count(self):
-<<<<<<< HEAD
         """ 计算operator对象中所有子策略的不同回测价格类型的数量
-
-        Returns
-        -------
-        int, 不同回测价格类型的数量
-=======
-        """ 计算operator对象中所有子策略的不同回测价格类型的数量 to be deprecated
-        :return: int
->>>>>>> 49c5de14
-        """
-        warnings.warn("bt_price_type_count will be deprecated in future versions. Use strategy_timing_count instead",)
+        to be deprecated
+
+        Returns
+        -------
+        int, operator对象中所有子策略的不同回测价格类型的数量
+        """
+        warnings.warn("bt_price_type_count will be deprecated in future versions. "
+                      "Use strategy_timing_count instead", DeprecationWarning)
         return len(self.strategy_timings)
 
     @property
     def strategy_timing_count(self):
         """ 计算operator对象中所有子策略的不同回测价格类型的数量
-        Returns
-        -------
-        int
+
+        Returns
+        -------
+        int, operator对象中所有子策略的不同回测价格类型的数量
         """
         return len(self.strategy_timings)
 
@@ -921,10 +919,7 @@
         >>> op.strategies[0].pars
         (50, 10, 20)
         """
-<<<<<<< HEAD
-
-=======
->>>>>>> 49c5de14
+
         # TODO: 添加策略时应可以设置name属性
         # TODO: 添加策略时应可以设置description属性
         # TODO: 添加策略时如果有错误，应该删除刚刚添加的strategy
@@ -1187,22 +1182,6 @@
         return combined_indices
 
     def get_strategy_count_by_price_type(self, price_type=None):
-<<<<<<< HEAD
-        """返回operator中的交易策略的数量, 按price_type筛选
-
-        Parameter
-        ----------
-        price_type: str, optional
-            price_type为一个可选参数，
-            如果给出price_type时，返回使用该price_type的交易策略数量
-
-        Returns
-        -------
-        int
-            返回operator中的交易策略的数量
-        """
-        return len(self.get_strategies_by_price_type(price_type))
-=======
         """返回operator中的交易策略的数量, price_type为一个可选参数，
         如果给出price_type时，返回使用该price_type的交易策略数量"""
         warnings.warn('get_strategy_count_by_price_type is deprecated, '
@@ -1213,7 +1192,6 @@
         """返回operator中的交易策略的数量, timing为一个可选参数，
         如果给出timing时，返回使用该timing的交易策略数量"""
         return len(self.get_strategies_by_run_timing(timing))
->>>>>>> 49c5de14
 
     def get_strategy_names_by_price_type(self, price_type=None):
         """返回operator对象中所有交易策略对象的名称, price_type为一个可选参数，
@@ -1423,13 +1401,12 @@
     def set_blender(self, blender=None, run_timing=None):
         """ 统一的blender混合器属性设置入口
 
-<<<<<<< HEAD
         Parameters
         ----------
         blender: str or list of str
             一个合法的交易信号混合表达式当price_type为None时，可以接受list为参数，
             同时为所有的price_type设置混合表达式
-        price_type: str,
+        run_timing: str,
             一个字符串，用于指定需要混合的交易信号的价格类型，
             如果给出price_type则设置该price_type的策略的混合表达式
             如果price_type为None，则设置所有price_type的策略的混合表达式，此时：
@@ -1453,8 +1430,8 @@
         Examples
         --------
         >>> op = Operator('dma, macd')
-        >>> op.set_parameter('dma', price_type='close')
-        >>> op.set_parameter('macd', price_type='open')
+        >>> op.set_parameter('dma', run_timing='close')
+        >>> op.set_parameter('macd', run_timing='open')
 
         >>> # 设置open的策略混合模式
         >>> op.set_blender('1+2', 'open')
@@ -1470,44 +1447,6 @@
         >>> op.set_blender(['1 + 2', '3*4'], None)
         >>> op.get_blender()
         >>> {'close': ['+', '2', '1'], 'open':  ['*', '4', '3']}
-=======
-        :param blender:
-            :type blender: str, 一个合法的交易信号混合表达式
-                                当price_type为None时，可以接受list为参数，同时为所有的price_type设置混合表达式
-        :param run_timing:
-            :type run_timing: str, 一个字符串，用于指定需要混合的交易信号的价格类型，
-                                如果给出price_type且price_type存在，则设置该price_type的策略的混合表达式
-                                如果给出price_type而price_type不存在，则给出warning并返回
-                                如果给出的price_type不是正确的类型，则报错
-                                如果price_type为None，则设置所有price_type的策略的混合表达式，此时：
-                                    如果给出的blender为一个字符串，则设置所有的price_type为相同的表达式
-                                    如果给出的blender为一个列表，则按照列表中各个元素的顺序分别设置每一个price_type的混合表达式，
-                                    如果blender中的元素不足，则重复最后一个混合表达式
-
-        :example:
-            >>> op = Operator('dma, macd')
-            >>> op.set_parameter('dma', run_timing='close')
-            >>> op.set_parameter('macd', run_timing='open')
-
-            >>> # 设置open的策略混合模式
-            >>> op.set_blender('1+2', 'open')
-            >>> op.get_blender()
-            >>> {'open': ['+', '2', '1']}
-
-            >>> # 给所有的交易价格策略设置同样的混合表达式
-            >>> op.set_blender('1 + 2')
-            >>> op.get_blender()
-            >>> {'close': ['+', '2', '1'], 'open':  ['+', '2', '1']}
-
-            >>> # 通过一个列表给不同的交易价格策略设置不同的混合表达式（交易价格按照字母顺序从小到大排列）
-            >>> op.set_blender(['1 + 2', '3*4'], None)
-            >>> op.get_blender()
-            >>> {'close': ['+', '2', '1'], 'open':  ['*', '4', '3']}
-
-        :return
-            None
-
->>>>>>> 49c5de14
         """
         if self.strategy_count == 0:
             return
@@ -1558,21 +1497,16 @@
     def get_blender(self, run_timing=None):
         """返回operator对象中的多空蒙板混合器, 如果不指定price_type的话，输出完整的blender字典
 
-<<<<<<< HEAD
-        Parameters
-        ----------
-        price_type: str
+        Parameters
+        ----------
+        run_timing: str
             一个可用的price_type
 
         Returns
         -------
         blender: dict or list
-            如果price_type为None，则返回一个字典，其中包含所有的price_type的blender
-            如果price_type不为None，则返回一个列表，其中包含该price_type的blender
-=======
-        :param run_timing: str 一个可用的price_type
-        :return Dict
->>>>>>> 49c5de14
+            如果price_type为None，则返回一个字典，其中包含所有的run_timing的blender
+            如果price_type不为None，则返回一个列表，其中包含该run_timing的blender
         """
         if run_timing is None:
             return self._stg_blender
@@ -1586,14 +1520,10 @@
         """ TODO: 返回operator对象中的多空蒙板混合器的可读版本, 即返回blender的原始字符串的更加可读的
              版本，将s0等策略代码替换为策略ID，将blender string的各个token识别出来并添加空格分隔
 
-<<<<<<< HEAD
-        Parameters
-        ----------
-        price_type: str
-            一个可用的price_type
-=======
-        :param run_timing: str 一个可用的price_type
->>>>>>> 49c5de14
+        Parameters
+        ----------
+        run_timing: str
+            一个可用的run_timing
 
         """
         # TODO: 在创建的可读性版本多孔蒙板混合器中，使用实际的strategyID代替strategy数字，
@@ -1637,7 +1567,6 @@
         par_range: tuple or list, optional
             可调参数取值范围列表,一个包含若干tuple的列表,代表参数中一个元素的取值范围，如
                 [(0, 1), (0, 100), (0, 100)]
-<<<<<<< HEAD
         par_types: str or list of str,
             可调参数类型列表，与par_range配合确定策略参数取值范围类型
             int - 整数类型
@@ -1645,40 +1574,17 @@
             enum - 枚举类型或给定列表中的元素
         data_freq: str,
             数据频率，策略本身所使用的数据的采样频率
-        sample_freq: str,
-            采样频率，策略运行时进行信号生成的采样频率，该采样频率决定了信号的频率
+        strategy_run_freq: str,
+            运行频率，策略运行时进行信号生成的频率
+        strategy_run_timing: str,
+            策略的运行时机
         window_length: int,
             窗口长度：策略计算的前视窗口长度
-        data_types: str or list,
+        strategy_data_types: str or list,
             策略计算所需历史数据的数据类型
-        bt_price_type: str,
-            策略回测交易时使用的交易价格类型
-
-        Returns
-        -------
-        None
-=======
-
-            :param par_types:
-                :type par_types: str or list, 策略参数类型列表，与par_boes配合确定策略参数取值范围类型，详情参见Space类的介绍
-
-            :param data_freq:
-                :type data_freq: str, 数据频率，策略本身所使用的数据的采样频率
-
-            :param strategy_run_freq:
-                :type strategy_run_freq: str, 采样频率，策略运行时进行信号生成的采样频率，该采样频率决定了信号的频率
-
-            :param window_length:
-                :type window_length: int, 窗口长度：策略计算的前视窗口长度
-
-            :param strategy_data_types:
-                :type strategy_data_types: str or list, 策略计算所需历史数据的数据类型
-
-            :param strategy_run_timing:
-                :type strategy_run_timing: str, 策略回测交易时使用的交易价格类型
-
-            :return:
->>>>>>> 49c5de14
+        kwargs: dict,
+            其他参数
+
         """
         assert isinstance(stg_id, (int, str)), f'stg_id should be a int or a string, got {type(stg_id)} instead'
         # 根据策略的名称或ID获取策略对象
@@ -1841,17 +1747,6 @@
         然后，根据operator对象中的不同策略所需的数据类型，将hist_data数据仓库中的相应历史数据
         切片后保存到operator的各个策略历史数据属性中，供operator调用生成交易清单。包括：
 
-<<<<<<< HEAD
-        self._op_hist_data:
-            交易历史数据的滑窗视图，滑动方向沿hdates，滑动间隔为1，长度为window_length
-        self._op_ref_data:
-            交易参考数据的滑窗视图，滑动方向沿着hdates，滑动间隔为1，长度为window_length
-        self._op_sample_idx:
-            交易信号采样点序号，默认情况下，Operator按照该序号从滑窗中取出部分，用于计算交易信号
-        hist_data: HistoryPanel
-            历史数据,一个HistoryPanel对象，应该包含operator对象中的所有策略运行所需的历史数据，包含所有
-            个股所有类型的数据，
-=======
             self._op_hist_data:
                 交易历史数据的滑窗视图，滑动方向沿hdates，滑动间隔为1，长度为window_length
             self._op_ref_data:
@@ -1874,17 +1769,23 @@
 
             hist_data中就应该包含close、open、high、eps四种类型的数据
             数据覆盖的时间段和时间频率也必须符合上述要求
->>>>>>> 49c5de14
         cash_plan: CashPlan
             一个投资计划，临时性加入，在这里仅检查CashPlan与历史数据区间是否吻合，是否会产生数据量不够的问题
         reference_data: HistoryPanel
             参考数据，默认None。一个HistoryPanel对象，这些数据被operator对象中的策略用于生成交易信号，但是与history_data
             不同，参考数据与个股无关，可以被所有个股同时使用，例如大盘指数、宏观经济数据等都可以作为参考数据，某一个个股
             的历史数据也可以被用作参考数据，参考数据可以被所有个股共享。reference_data包含所有策略所需的参考数据。
-
-<<<<<<< HEAD
-        Returns
-        -------
+        live_mode: bool, default False
+            是否为实盘模式，如果为True，则不需要根据stg_timing设置op_sample_idx，而是直接根据live_running_stgs提供
+            的策略序号来设置op_sample_idx，如果为False，则根据stg_timing设置op_sample_idx
+        live_running_stgs: list, optional
+            在live模式下，live_running_stgs提供了一个策略序号列表，用于指定哪些策略会被运行，哪些策略不会被运行，
+            当live_mode为True时，live_running_stgs必须提供，否则会报错
+            live_running_stgs为一个包含若干策略id的列表，列表中的策略的op_sample_idx会被设置为[1]，其他策略的
+            op_sample_idx会被设置为[0]
+
+        Returns:
+        --------
         None
 
         Notes
@@ -1914,28 +1815,6 @@
 
         reference_data中就应该包含000300.SH(IDX), 601993.SH(IDX)四种类型的数据
         数据覆盖的时间段和时间频率也必须符合上述要求
-=======
-            例如，operator对象中存在两个交易策略，分别需要的数据类型如下：
-                策略        所需数据类型
-                ------------------------------
-                策略A:   000300.SH (IDX)
-                策略B:   601993.SH (IDX)
-
-            reference_data中就应该包含000300.SH(IDX), 601993.SH(IDX)四种类型的数据
-            数据覆盖的时间段和时间频率也必须符合上述要求
-        live_mode: bool, default False
-            是否为实盘模式，如果为True，则不需要根据stg_timing设置op_sample_idx，而是直接根据live_running_stgs提供
-            的策略序号来设置op_sample_idx，如果为False，则根据stg_timing设置op_sample_idx
-        live_running_stgs: list, optional
-            在live模式下，live_running_stgs提供了一个策略序号列表，用于指定哪些策略会被运行，哪些策略不会被运行，
-            当live_mode为True时，live_running_stgs必须提供，否则会报错
-            live_running_stgs为一个包含若干策略id的列表，列表中的策略的op_sample_idx会被设置为[1]，其他策略的
-            op_sample_idx会被设置为[0]
-
-        Returns:
-        --------
-        None
->>>>>>> 49c5de14
         """
         from qteasy import logger_core
         logger_core.debug(f'starting prepare operator history data')
