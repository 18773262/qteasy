# coding=utf-8
# ======================================
# File:     broker.py
# Author:   Jackie PENG
# Contact:  jackie.pengzhao@gmail.com
# Created:  2023-04-09
# Desc:
#   class Broker for trader to submit
# trading orders and get trading results
# Broker classes are supposed to be
# inherited from Broker, representing
# different trading platforms or brokers
# ======================================

from queue import Queue
from abc import abstractmethod, ABCMeta

import numpy as np
import time

from qteasy import QT_CONFIG
from .utilfuncs import get_current_tz_datetime

CASH_DECIMAL_PLACES = QT_CONFIG['cash_decimal_places']
AMOUNT_DECIMAL_PLACES = QT_CONFIG['amount_decimal_places']


def _verify_trade_result(trade_result, order_qty):
    """ 检查result，确认是否符合基本要求:
    包括trade_result各个组份的类型是否正确、数据是否超过范围

    Parameters:
    -----------
    trade_result: tuple: (result_type, qty, filled_price, fee)
        result_type: str
        qty: float
        filled_price: float
        fee: float
    order_qty: float
        订单的报价数量
    """
    result_type, qty, filled_price, fee = trade_result

    if not isinstance(result_type, str):
        raise TypeError(f'result_type should be str, but got {type(result_type)}')
    if result_type not in ['filled', 'partial-filled', 'canceled']:
        raise ValueError(f'result_type should be one of ["filled", "canceled"], but got {result_type}')
    if not isinstance(qty, (int, float)):
        raise TypeError(f'qty should be int or float, but got {type(qty)}')
    if qty <= 0:
        raise ValueError(f'qty should be greater than 0, but got {qty}')
    if qty > order_qty:
        raise ValueError(f'qty should be less than or equal to order["qty"], but got {qty}')
    if not isinstance(filled_price, (int, float)):
        raise TypeError(f'filled_price should be int or float, but got {type(filled_price)}')
    if filled_price < 0:
        raise ValueError(f'filled_price should be greater than 0, but got {filled_price}')
    if result_type == 'canceled' and filled_price != 0:
        raise ValueError(f'filled_price should be 0 when result_type is "canceled", but got {filled_price}')
    if not isinstance(fee, (int, float)):
        raise TypeError(f'fee should be int or float, but got {type(fee)}')
    if fee < 0:
        raise ValueError(f'fee should be greater than 0, but got {fee}')

    return True


class Broker(object):
    """ Broker是交易所的抽象，它接受交易订单并返回交易结果

    BaseBroker定义了Broker的基本接口，所有的Broker都必须继承自BaseBroker，
    以实现不同交易所的接口

    Attributes:
    -----------
    order_queue: Queue
        交易订单队列，每个交易订单都是一个list，包含多个交易订单
    result_queue: Queue
        交易结果队列，每个交易结果都是一个list，包含多个交易结果
    status: str
        Broker的状态，可以是 'init', 'running', 'stopped', 'paused'
        - init: Broker刚刚创建，还没有开始运行
        - running: Broker正在运行, 接受交易订单并返回交易结果
        - stopped: Broker已经停止运行, 停止所有操作，未完成的订单将被丢弃，并退出主循环
        - paused: Broker暂停运行，未完成的订单将被暂停，可以接受交易订单，但不会返回交易结果

    Methods:
    --------
    register(debug=False, **kwargs):
        交易所的初始化程序，可以
    run()
        Broker的主循环，从order_queue中获取交易订单并处理，获得交易结果并放入result_queue中
    transaction(symbol, order_qty, order_price, direction, position='long', order_type='market'): abstract method
        一个Generator方法。交易所处理交易订单并获取交易结果, 在子类中必须实现这个方法
        这个方法在接受交易订单后，会以generator形式返回订单的处理结果，直至订单处理完毕或出现错误
    """
    __metaclass__ = ABCMeta

<<<<<<< HEAD
    # TODO: for v1.1:
    #  重构Broker类，使Broker基类提供通用的接口，如log_in, log_out, run, transaction等
    #  并将具体的交易所实现放在子类中，如SimulatorBroker, SimpleBroker等
    #  重构后的Broker类应该是一个抽象类，不能直接实例化，只能通过子类实例化
    #  重构后的Broker类提供的接口可以通用于模拟交易所和真实交易所，同时所有的接口以真实交易所的接口
    #  为标准，模拟交易所的接口应该尽量与真实交易所的接口保持一致

    def __init__(self):
=======
    def __init__(self, data_source=None):
        """ 生成一个Broker对象

        Parameters
        ----------
        data_source: DataSource or None
            交易所的数据源，可以是数据库、API等，如果为None，则使用QT_DATA_SOURCE
        """
        if data_source is None:
            from qteasy import QT_DATA_SOURCE
            data_source = QT_DATA_SOURCE
        self._data_source = data_source
>>>>>>> 6ae3322c
        self.broker_name = 'BaseBroker'
        self.user_name = ''
        self.password = ''
        self.token = ''
        self.status = 'init'  # init, running, stopped, paused
        self.debug = False
        self.is_registered = False

        self.time_zone = 'local'
        self.init_time = get_current_tz_datetime(self.time_zone).strftime('%Y-%m-%d %H:%M:%S')

        self.order_queue = Queue()
        self.result_queue = Queue()
        self.broker_messages = Queue()

    @property
    def data_source(self):
        return self._data_source

    def register(self, debug=False, **kwargs):
        """ Broker对象在开始运行前的注册过程，作用是设置broker的状态为is_registered
        Override这个函数，以添加更多处理

        只有is_registered == True时，broker才能够运行

        Parameters
        ----------
        debug: bool, default: False
            是否进入debug mode
        kwargs:

        Return
        ------
        None
        """
        # override this function if necessary
        self.is_registered = True
        self.debug = debug

    def log_out_broker(self):
        """ Broker对象在关闭前的处理过程。
        Override这个函数，以添加更多处理
        """
        # override this function if necessary
        pass

    def run(self):
        """ Broker的主循环，从order_queue中获取交易订单并处理，获得交易结果并放入result_queue中
        order_queue中的每一个交易订单都由transaction函数来处理并获取交易结果，transaction函数是
        一个Generator，可以分批返回交易结果，直至订单处理完毕或出现错误。每一个transaction都会在单
        独的线程中运行
        """
        from threading import Thread
        if not self.is_registered:
            raise RuntimeError(f'broker is not registered!')
        if self.debug:
            self.send_message(f'is running...')
        self.status = 'init'
        while True:
            try:
                time.sleep(0.05)
                if self.status == 'stopped':
                    # 如果Broker正常退出，处理尚未提取的交易订单，这些订单将不会被处理，会提示用户取消订单
                    print(f'Stopping un-processed orders in broker...')
                    un_processed_orders = []
                    while not self.order_queue.empty():
                        un_processed_orders.append(self.order_queue.get())
                        self.order_queue.task_done()

                    if len(un_processed_orders) > 0:
                        print(f'Un-processed orders: {un_processed_orders}')

                    # 交易所关闭后的处理程序
                    self.log_out_broker()
                    print(f'Broker is stopped')
                    break

                # 如果Broker处于暂停状态，则不处理交易订单
                if self.status == 'paused':
                    continue

                # 如果order_queue为空，则不处理交易订单
                if self.order_queue.empty():
                    continue

                # order_queue不为空，提取交易订单，在一个单独的thread中调用self._get_result()处理交易订单
                order = self.order_queue.get()  # order is a dict, should be packed in a tuple
                t = Thread(target=self._get_result, args=(order, ), daemon=True)
                t.start()

            except KeyboardInterrupt:
                # 如果Broker被用户强制退出，处理尚未完成的交易订单
                if self.debug:
                    self.send_message('Broker will be stopped by user.')
                self.status = 'stopped'
                continue
            except Exception as e:
                # 如果Broker出现异常，打印异常信息，并继续运行
                self.send_message(f'Runtime exception: {e}, please check system log for details')
                if self.debug:
                    import traceback
                    traceback.print_exc()
                continue

        return

    def send_message(self, message: str, new_line=True):
        """ 将消息放入broker的消息队列
        """
        if self.debug:
            message = f'[DEBUG]-{message}'
        message = f'[{self.broker_name}]: {message}'
        if not new_line:
            message += '_R'
        self.broker_messages.put(message)

    def _submit_order(self, order):
        """

        :param order:
        :return:
        """
        pass

    def _parse_order(self, order):
        """ 解析交易订单，提取其关键信息，并将order的状态改为"submitted"

        Parameters:
        -----------
        order: dict 交易订单dict，详细信息如下:
            {'order_id': 订单ID,
             'pos_id': position ID,
             'direction',
             'order_type',
             'qty',
             'price',
             'submitted_time',
             'status'}

        Returns:
        --------
        order info: tuple(symbol, qty, price, direction, position)
        symbol:
        qty:
        price:
        direction:
        position:
        """

        if self.debug:
            self.send_message(f'_parse_order():\nsubmit order components of order(ID) {order["order_id"]}:\n'
                              f'quantity:{order["qty"]}\norder_price={order["price"]}\n'
                              f'order_direction={order["direction"]}\n')
        pos_id = order['pos_id']
        from qteasy.trade_recording import get_position_by_id
        try:
            position = get_position_by_id(pos_id=pos_id, data_source=self.data_source)
        except RuntimeError as e:
            raise RuntimeError(e)
        symbol = position['symbol']
        position = position['position']
        qty = order['qty']
        price = order['price']
        direction = order['direction']
        order_type = order['order_type']
        return order_type, symbol, qty, price, direction, position

    def _get_result(self, order):
        """ 解析订单信息，将关键信息提交给transaction，获取交易结果后，解析交易结果，将结果放入result_queue

        Parameters:
        -----------
        order: dict 交易订单dict，详细信息如下:
            {'order_id': 订单ID,
             'pos_id': position ID,
             'direction',
             'order_type',
             'qty',
             'price',
             'submitted_time',
             'status'}

        Returns:
        --------
        raw_trade_result: dict, 初步交易结果dict,详细信息如下：
            {'order_id',
             'filled_qty',
             'price',
             'transaction_fee',
             'execution_time',
             'canceled_qty',
             'delivery_amount',
             'delivery_status'
             }
        """

        order_type, symbol, qty, price, direction, position = self._parse_order(order)
        for trade_result in self.transaction(
                order_type=order_type,
                symbol=symbol,
                order_qty=qty,
                order_price=price,
                direction=direction,
                position=position
        ):
            result_type, qty, filled_price, fee = trade_result
            _verify_trade_result(trade_result, qty)

            # 确认数据格式正确后，将数据圆整到合适的精度，并组装为raw_trade_result
            if self.debug:
                self.send_message(f'method: _get_result(): got transaction result for order(ID) {order["order_id"]}\n'
                                  f'result_type={result_type}, \nqty={qty}, \n'
                                  f'filled_price={filled_price}, \nfee={fee}')
            # 圆整qty、filled_qty和fee
            qty = round(qty, AMOUNT_DECIMAL_PLACES)
            filled_price = round(filled_price, CASH_DECIMAL_PLACES)
            transaction_fee = round(fee, CASH_DECIMAL_PLACES)

            filled_qty = 0
            canceled_qty = 0
            if result_type in ['filled', 'partial-filled']:
                filled_qty = qty
            elif result_type == 'canceled':
                canceled_qty = qty
            else:
                raise ValueError(f'Unknown result_type: {result_type}, should be one of ["filled", "canceled"]')

            current_datetime = get_current_tz_datetime(self.time_zone)
            raw_trade_result = {
                'order_id':        order['order_id'],
                'filled_qty':      filled_qty,
                'price':           filled_price,
                'transaction_fee': transaction_fee,
                'execution_time':  current_datetime.strftime('%Y-%m-%d %H:%M:%S'),
                'canceled_qty':    canceled_qty,
                'delivery_amount': 0,
                'delivery_status': 'ND',
            }

            # 将trade_result放入result_queue
            if self.debug:
                self.send_message(f'method _get_result(): created raw trade result for order(ID) {order["order_id"]}:\n'

                                  f'{raw_trade_result}')
            self.result_queue.put(raw_trade_result)

        # 全部订单处理完毕或发生错误后结束
        return


    @abstractmethod
    def transaction(self, symbol, order_qty, order_price, direction, position='long', order_type='market'):
        """ 交易所处理交易订单并获取交易结果, 抽象方法，需要由用户在子类中实现
        应该将transaction定义为Generator，分批完成交易，并分批返回

        Parameters:
        -----------
        symbol: str
            交易标的股票代码
        order_qty: float
            挂单数量
        order_price: float
            交易报价
        direction: str
            交易订单方向，'buy' 或者 'sell'
        position: str, default 'long'
            交易订单的持仓方向，'long' 或者 'short'
        order_type: str, default 'market'
            交易订单类型，'market' 或者 'limit'

        Returns / Yields:
        -----------------
        tuple: (result_type, qty, price, fee)
            result_type: str 交易结果类型:
                'filled' - 成交,
                'partial_filled' - 部分成交,
                'canceled' - 取消
                'failed' - 失败
            qty: float
                成交/取消数量，这个数字应该小于等于order_qty，且大于等于0
            price: float
                成交价格, 如果是取消交易，价格为0或任意数字
            fee: float
                交易费用，交易费用应该大于等于0

        Notes:
        ------
        1. 成交结果可以分多次返回，直至运行结束或交易失败/取消
        2. 如果多次返回成交结果，需要使用yield关键字将method定义为一个generator

        Examples:
        ---------
        >>> broker = Broker()
        >>> # 交易所返回完全成交结果
        >>> broker.transaction(100, 10, 'buy')
        ('filled', 100, 10, 5)
        >>> # 交易所返回部分成交结果
        >>> broker.transaction(100, 10, 'buy')
        ('partial_filled', 50, 10, 5)
        >>> # 交易所返回分批成交结果
        >>> broker.transaction(200, 10, 'buy')
        ('partial_filled', 100, 10, 5)
        ('filled', 100, 1)
        >>> # 交易所返回取消结果
        >>> broker.transaction(100, 10, 'buy')
        ('canceled', 100, 0, 0)
        >>> # 交易所返回失败结果
        >>> broker.transaction(100, 10, 'buy')
        ('failed', 0, 0, 0)
        """
        pass


class SimpleBroker(Broker):
    """ SimpleBroker接到交易订单后，立即返回交易结果
    交易结果总是完全成交，根据moq调整交易批量，根据设定的交易费率计算交易费用，滑点是按照百分比计算的

    Parameters
    ----------
    """

    def __init__(self, data_source=None):
        super(SimpleBroker, self).__init__(data_source=data_source)
        self.broker_name = 'SimpleBroker'

    def transaction(self, symbol, order_qty, order_price, direction, position='long', order_type='market'):
        """ 订单立即成交

        Parameters:
        ----------
        symbol: str
            挂单交易标的股票代码
        order_qty: float
            挂单数量
        order_price: float
            挂单报价
        direction: str
            交易订单方向，'buy' 或者 'sell'
        position: str, default 'long'
            交易订单的持仓方向，'long' 或者 'short'
        order_type: str, default 'market'
            交易订单类型，'market' 或者 'limit'

        Yields:
        -------
        trade_results: tuple: (result_type, qty, price, fee)
            result_type: str 交易结果类型:
                'filled' - 成交,
                'partial_filled' - 部分成交,
                'canceled' - 取消
                'failed' - 失败
            qty: float
                成交/取消数量，这个数字应该小于等于order_qty，且大于等于0
            price: float
                成交价格, 如果是取消交易，价格为0或任意数字
            fee: float
                交易费用，交易费用应该大于等于0
        """
        # TODO: consider, can these common codes be moved to base class?
        total_filled = 0

        while True:

            import time
            time.sleep(1)

            if total_filled >= order_qty:  # 订单完全成交，退出
                break

            if self.status == 'stopped':  # 当broker停止时，退出
                break

            if self.status == 'paused':  # 当broker暂停时，稍后重试
                continue

            qty = order_qty
            price = order_price
            fee: float = 5.
            trade_result = ('filled', qty, price, fee)
            yield trade_result

            total_filled += qty


class SimulatorBroker(Broker):
    """ QT 默认的模拟交易所，该交易所模拟真实的交易情况，从qt_config中读取交易费率、滑点等参数

    根据这些参数尽可能真实地模拟成交结果，特点如下：

    - 在收到交易订单后，根据订单类型和当前价格确认成交类型：
        - 如果订单类型是市价单：以当前价成交
        - 如果订单类型是限价单：若当前格低于叫买价，以当前价买入，若当前价高于叫卖价，以当前价卖出
    - 股票涨停时大概率买入交易失败，跌停时大概率卖出交易失败
    - 交易费率根据参数中的设置计算，包括固定费率、最低费用、滑点等
    """

    def __init__(self,
                 fee_rate_buy=0.0003,
                 fee_rate_sell=0.0001,
                 fee_min_buy=0.0,
                 fee_min_sell=0.0,
                 fee_fix_buy=0.0,
                 fee_fix_sell=0.0,
                 slipage=0.0,
                 moq_buy=0.0,
                 moq_sell=0.0,
                 delay=1.0,
                 price_deviation=0.0,
                 probabilities=(0.9, 0.08, 0.02),
                 data_source=None):
        """ 生成一个Broker对象

        Parameters
        ----------
        fee_rate_buy: float,
            买入操作的交易费率
        fee_rate_sell: float,
            卖出操作的交易费率
        fee_min_buy: float, default 0.0
            买入操作的最低交易费用
        fee_min_sell: float, default 0.0
            卖出操作的最低交易费用
        fee_fix_buy: float, default 0.0
            买入操作的固定交易费用，如果不为0，则忽略交易费率和最低费用
        fee_fix_sell: float, default 0.0
            卖出操作的固定交易费用，如果不为0，则忽略交易费率和最低费用
        slipage: float, default 0.0
            交易滑点, 当交易数量很大时，交易费用会被放大 slipage * (qty / 100) ** 2 倍
        moq_buy: float, default 0.0
            买入操作最小数量
        moq_sell: float, default 0.0
            卖出操作最小数量
        delay: float, default 1.0
            模拟交易延迟，单位为秒
        price_deviation: float, default 0.0
            模拟成交价格允许误差值。例如，当前价格100元，误差值为0.01，即允许价格误差为100*0.01 = 1元
            此时买入报价大于100-1元即可成交
            卖出报价小于100+1元即可成交
        probabilities: tuple of 3 floats, default (0.90, 0.08, 0.02)
            模拟完全成交、部分成交和未成交三种情况出现的概率

        """
        super(SimulatorBroker, self).__init__(data_source=data_source)
        self.broker_name = 'SimulatorBroker'
        self.fee_rate_buy = fee_rate_buy
        self.fee_rate_sell = fee_rate_sell
        self.fee_min_buy = fee_min_buy
        self.fee_min_sell = fee_min_sell
        self.fee_fix_buy = fee_fix_buy
        self.fee_fix_sell = fee_fix_sell
        self.slipage = slipage
        self.moq_buy = moq_buy
        self.moq_sell = moq_sell
        self.delay = delay
        self.price_deviation = price_deviation
        self.probabilities = probabilities

    def transaction(self, symbol, order_qty, order_price, direction, position='long', order_type='market'):
        """ 读取实时价格模拟成交结果
        """

        total_filled = 0

        while True:

            import time
            time.sleep(1)  # 延迟1秒重试

            if total_filled >= order_qty:  # 订单完全成交，退出
                break

            if self.status == 'stopped':  # 当broker停止时，退出
                break

            if self.status == 'paused':  # 当broker暂停时，稍后重试
                continue

            # 获取当前实时价格
            retry = 0
            from .emfuncs import stock_live_kline_price
            live_prices = stock_live_kline_price(symbol, freq='D', verbose=True, parallel=False)
            if not live_prices.empty:
                live_prices['close'] = live_prices['close'].astype('float')
                change = (live_prices['close'] / live_prices['pre_close'] - 1).iloc[-1]
                live_price = live_prices.close.iloc[-1]
                price_deviation = live_price * self.price_deviation
            else:  # 实时价格获取不成功，稍后重试
                self.send_message(f'live price of {symbol} can not be acquired at the moment, '
                                  f'order will not be processed, retries left: {retry}')
                retry -= 1
                live_price = 0
                change = 0
                price_deviation = 0
                if retry > 0:
                    continue
            # 重试超过max_retry，直接cancel订单
            if retry <= 0:
                self.send_message(f'order will be canceled because max retries exceeded')
                result_type = 'canceled'
            # 如果当前价高于挂卖价(允许误差由price_deviation控制)，大概率成交或部分成交
            if (live_price >= order_price - price_deviation) and (direction == 'sell'):
                result_type = np.random.choice(['filled', 'partial-filled', 'canceled'], p=self.probabilities)
                # 如果change非常接近-10%(跌停)，则非常大概率canceled
                if abs(change + 0.1) <= 0.001:
                    self.send_message(f'order will be probably canceled because -10% sell-limit')
                    result_type = np.random.choice(['filled', 'partial-filled', 'canceled'], p=(0.01, 0.01, 0.98))
            # 如果当前价低于挂买价(允许误差由price_deviation控制), 大概率成交或部分成交
            elif (live_price <= order_price + price_deviation) and (direction == 'buy'):
                result_type = np.random.choice(['filled', 'partial-filled', 'canceled'], p=self.probabilities)
                # 如果change非常接近+10%(涨停)，则非常大概率canceled
                if abs(change - 0.1) <= 0.001:
                    self.send_message(f'order will be probably canceled because +10% buy-limit')
                    result_type = np.random.choice(['filled', 'partial-filled', 'canceled'], p=(0.01, 0.01, 0.98))
            # 如果挂单类型为市价单且不受张跌停限制, 大概率成交或部分成交
            elif (order_type == 'market') and (-0.098 < change < 0.098):
                # 市价单，只要不涨停跌停即可市价成交
                result_type = np.random.choice(['filled', 'partial-filled', 'canceled'], p=self.probabilities)
            # 所有条件均不满足，稍后重试
            else:
                if self.debug:
                    self.send_message(f'current price does not satisfy quoted, retries left: {retry}')
                retry -= 1
                continue

            # 成交类型为成交或部分成交，计算成交数量及交易费用
            if result_type in ['filled', 'partial-filled']:
                # 部分成交及全部成交，计算成交数量
                filled_proportion = 1
                if result_type == 'partial-filled':
                    filled_proportion = np.random.choice([0.25, 0.5, 0.75], p=[0.3, 0.5, 0.2])  # 模拟交易所的部分成交
                remain_qty = order_qty - total_filled
                qty = remain_qty * filled_proportion
                if self.moq_buy > 0:
                    qty = np.trunc(qty / self.moq_buy) * self.moq_buy
                    if (qty < self.moq_buy) and (remain_qty > self.moq_buy):
                        qty = self.moq_buy  # 如果成交数量小于moq，但是剩余数量大于moq，那么成交数量就是moq
                    elif (qty < self.moq_buy) and (remain_qty <= self.moq_buy):
                        qty = remain_qty  # 如果成交数量小于moq，且剩余数量也小于moq，那么成交数量就是剩余数量
                        result_type = 'filled'
                # 如果确认成交，成交价格为当前价格
                order_price = live_price
                # 计算交易费用，根据买入/卖出费率计算
                if direction == 'buy':
                    transaction_fee = \
                        max(qty * order_price * self.fee_rate_buy, self.fee_min_buy) \
                            if self.fee_fix_buy == 0 \
                            else self.fee_fix_buy
                elif direction == 'sell':
                    transaction_fee = \
                        max(qty * order_price * self.fee_rate_sell, self.fee_min_sell) \
                            if self.fee_fix_sell == 0 \
                            else self.fee_min_sell
                else:
                    raise RuntimeError(f'invalid direction: {direction}')
                # 模拟交易滑点, 交易数量越大，对交易费用产生的影响越大
                if self.slipage > 0:
                    transaction_fee *= (1 + self.slipage * (qty / 100) ** 2)

            # 成交类型为取消，成交数量为0，成交价格为0，交易费用为0
            elif result_type in ['canceled']:  # result_type == 'canceled'
                transaction_fee = 0
                order_price = 0
                qty = order_qty - total_filled
            # 不能成交，稍后重试
            else:
                continue

            order_result = (result_type, qty, order_price, transaction_fee)
            yield order_result

            total_filled += qty


class NotImplementedBroker(Broker):
    """ NotImplementedBroker raises NotImplementedError when __init__() is called
    """

    def __init__(self, data_source=None):
        super(NotImplementedBroker, self).__init__(data_source=data_source)
        raise NotImplementedError('NotImplementedBroker is not implemented yet')

    def transaction(self, symbol, order_qty, order_price, direction, position='long', order_type='market'):
        pass


def get_broker(name: str = 'simulator', params=None):
    """ get broker object by broker name

    Parameters
    ----------
    name:str default: simulator
        the broker name
    params: dict or None
        the parameters of broker

    Return
    ------
    Broker
    """
    all_brokers = {
        'random':    SimulatorBroker,
        'simple':    SimpleBroker,
        'manual':    NotImplementedBroker,
        'simulator': SimulatorBroker,
    }
    names_to_be_deprecated = {'random': 'simulator'}

    if not isinstance(name, str):
        raise TypeError(f'name must be a string, got {type(name)}')

    if name in names_to_be_deprecated:
        import warnings
        warnings.warn(f'the broker {name} will be deprecated in next version, '
                      f'use {names_to_be_deprecated[name]} instead')
    broker_func = all_brokers.get(name, SimulatorBroker)
    if params is not None:
        return broker_func(**params)
    return broker_func()<|MERGE_RESOLUTION|>--- conflicted
+++ resolved
@@ -96,16 +96,12 @@
     """
     __metaclass__ = ABCMeta
 
-<<<<<<< HEAD
     # TODO: for v1.1:
     #  重构Broker类，使Broker基类提供通用的接口，如log_in, log_out, run, transaction等
     #  并将具体的交易所实现放在子类中，如SimulatorBroker, SimpleBroker等
     #  重构后的Broker类应该是一个抽象类，不能直接实例化，只能通过子类实例化
     #  重构后的Broker类提供的接口可以通用于模拟交易所和真实交易所，同时所有的接口以真实交易所的接口
     #  为标准，模拟交易所的接口应该尽量与真实交易所的接口保持一致
-
-    def __init__(self):
-=======
     def __init__(self, data_source=None):
         """ 生成一个Broker对象
 
@@ -118,7 +114,6 @@
             from qteasy import QT_DATA_SOURCE
             data_source = QT_DATA_SOURCE
         self._data_source = data_source
->>>>>>> 6ae3322c
         self.broker_name = 'BaseBroker'
         self.user_name = ''
         self.password = ''
