--- conflicted
+++ resolved
@@ -212,7 +212,6 @@
         #          xrotation=0)
         plot_data = self.data.iloc[idx_start:idx_start + idx_range - 1]
         if self.avg_type == 'ma':
-<<<<<<< HEAD
             ap.append(mpf.make_addplot(plot_data[['MA5', 'MA10', 'MA20', 'MA60']], ax=self.ax1))
         elif self.avg_type == 'bb':
             ap.append(mpf.make_addplot(plot_data[['bb-u', 'bb-m', 'bb-l']], ax=self.ax1))
@@ -245,29 +244,6 @@
                  xrotation=0)
         # self.fig.show()
         plt.show()
-=======
-            ax1_data = plot_data[['open', 'high', 'low', 'close', 'MA5', 'MA10', 'MA20', 'MA60']].values
-        else:
-            ax1_data = plot_data[['open', 'high', 'low', 'close', 'bb-u', 'bb-m', 'bb-l']].values
-        ax1_max = np.nanmax(ax1_data)
-        ax1_min = np.nanmin(ax1_data)
-        ax2_data = plot_data['volume'].values
-        ax2_max = np.nanmax(ax2_data)
-        ax2_min = np.nanmin(ax2_data)
-        if self.indicator == 'macd':
-            ax3_data = plot_data[['macd-m', 'macd-h', 'macd-s']].values
-        elif self.indicator == 'rsi':
-            ax3_data = plot_data['rsi'].values
-        else:
-            ax3_data = plot_data['dema'].values
-        ax3_max = np.nanmax(ax3_data)
-        ax3_min = np.nanmin(ax3_data)
-        self.ax1.set_xbound(idx_start - 1, idx_start + idx_range)
-        self.ax1.set_ylim(ax1_min, ax1_max)
-        self.ax2.set_ylim(ax2_min, ax2_max)
-        self.ax3.set_ylim(ax3_min, ax3_max)
-        self.fig.canvas.draw()
->>>>>>> e3faf8c5
 
     def refresh_texts(self, display_data):
         """ 更新K线图上的价格文本
@@ -308,7 +284,6 @@
         self.cur_xlim = self.ax1.get_xlim()
         print(f'cur_xlim is {self.cur_xlim}')
 
-<<<<<<< HEAD
         # 当当前鼠标点击模式为双击时，继续检查更新K线图
         if event.dblclick == 1:
             # 当点击位置在ax1中时，切换当前ma类型, 在ma、bb、none之间循环
@@ -333,26 +308,6 @@
             self.ax2.clear()
             self.ax3.clear()
             self.refresh_plot(self.idx_start, self.idx_range)
-=======
-        # 切换当前ma类型, 在ma、bb、none之间循环
-        if event.inaxes == self.ax1 and event.dblclick == 1:
-            if self.avg_type == 'ma':
-                self.avg_type = 'bb'
-            elif self.avg_type == 'bb':
-                self.avg_type = 'none'
-            else:
-                self.avg_type = 'ma'
-        # 切换当前indicator类型，在macd/dma/rsi/kdj之间循环
-        if event.inaxes == self.ax3 and event.dblclick == 1:
-            if self.indicator == 'macd':
-                self.indicator = 'dma'
-            elif self.indicator == 'dma':
-                self.indicator = 'rsi'
-            elif self.indicator == 'rsi':
-                self.indicator = 'kdj'
-            else:
-                self.indicator = 'macd'
->>>>>>> e3faf8c5
 
     def on_release(self, event):
         """当释放鼠标按键时，更新新的K线起点"""
@@ -372,7 +327,6 @@
             return
         if not event.inaxes == self.ax1:
             return
-<<<<<<< HEAD
         # 计算鼠标的水平移动距离
         dx = int(event.xdata - self.xpress)
         new_start = self.idx_start - dx
@@ -387,20 +341,6 @@
         self.ax3.clear()
         self.refresh_texts(self.data.iloc[new_start])
         self.refresh_plot(new_start, self.idx_range)
-=======
-        dx = event.xdata - self.xpress
-        prev_start = self.idx_start
-        self.idx_start -= int(dx)
-        print(f'delta x is {event.xdata} - {self.xpress} = {dx}, will move start from {self.idx_start} to {self.idx_start}')
-        # 设定平移的左右界限，如果平移后超出界限，则不再平移
-        if self.idx_start <= 0:
-            self.idx_start = 0
-        if self.idx_start >= len(self.data) - 100:
-            self.idx_start = len(self.data) - 100
-        print(f'is about to update the plot with new start and range: {self.idx_start}, {self.idx_range}')
-        self.refresh_plot(self.idx_start, self.idx_range)
-
->>>>>>> e3faf8c5
 
     def on_scroll(self, event):
         """当鼠标滚轮滚动时，更新K线图的显示范围"""
