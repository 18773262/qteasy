--- conflicted
+++ resolved
@@ -2360,7 +2360,6 @@
             # 部分成交订单不为空，需要生成一条新的交易记录，用于取消订单中的未成交部分，并记录订单结果
             # TODO: here "submitted" orders can not be canceled, need to be fixed
             cancel_order(order_id=order_id, data_source=self._datasource)
-<<<<<<< HEAD
             order_details = read_trade_order_detail(order_id, data_source=self._datasource)
             sym = order_details['symbol']
             name = get_symbol_names(self._datasource, [sym])[0]
@@ -2370,13 +2369,6 @@
             price = order_details['price']
             self.send_message(f'<CANCELED ORDER {order_id}>: <{name}-{sym}> {d}-{pos} '
                                       f'{qty} shares @ ¥{price}')
-=======
-            self.send_message(f'canceled unfilled orders')
-
-        # 检查今日成交结果，完成交易结果的交割
-
-        self.send_message('processed trade delivery')
->>>>>>> 15c1e7f9
 
     def _change_date(self):
         """ 改变日期，在日期改变（午夜）前执行的操作，包括：
