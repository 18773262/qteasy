--- conflicted
+++ resolved
@@ -11,13 +11,9 @@
 # trading orders and submit to class Broker
 # ======================================
 
-<<<<<<< HEAD
 import shlex
+import os
 import shutil
-=======
-import os
-import time
->>>>>>> 6ae3322c
 import sys
 import time
 import argparse
@@ -36,7 +32,7 @@
 from qteasy.trade_recording import get_account, get_account_position_availabilities, get_account_position_details
 from qteasy.trade_recording import get_account_cash_availabilities, query_trade_orders, record_trade_order
 from qteasy.trade_recording import get_or_create_position, new_account, update_position
-from qteasy.trading_util import cancel_order, create_daily_task_schedule, process_trade_delivery
+from qteasy.trading_util import cancel_order, create_daily_task_schedule
 from qteasy.trading_util import get_last_trade_result_summary, get_symbol_names
 from qteasy.trading_util import parse_trade_signal, process_trade_result, submit_order
 from qteasy.utilfuncs import TIME_FREQ_LEVELS, adjust_string_length, parse_freq_string, sec_to_duration, str_to_list
@@ -52,88 +48,6 @@
         }
 
 
-<<<<<<< HEAD
-=======
-def parse_shell_argument(arg: str = None, default=None, command_name=None, escape_dash=False) -> list:
-    """ 解析输入的参数, 返回解析后的参数列表，
-
-    解析输入参数，所有的输入参数都是字符串，包括命令后的所有字符
-    首先删除多余的空格，将字符串全部转化为小写，再将字符串以空格分割成参数列表。如果输入是空字符串，转化为空列表。
-    参数列表中所有参数的类型都是字符串，在调用时各自转换为相应的类型
-
-    Parameters:
-    -----------
-    arg: str
-        输入的参数
-    default: str, default None
-        如果输入参数为空，返回的默认值
-    command_name: str, default None
-        当用户使用原来的parameter格式时（不带"-"），打印DeprecatedWarning时使用
-    escape_dash: bool, default False
-        是否逃避检查参数中的"-"字符，默认为False，检查并在参数中添加"-"字符，如果为True，则不检查添加
-        这是
-
-    Returns:
-    --------
-    args: list
-        解析后的参数
-
-    Notes:
-    ------
-    本函数中设置了escape_dash参数，同时也设置了一些条件，避免在参数前添加"-"字符，这是
-    在参数解析方式升级以前，照顾有些带参数的命令不应该带有"-"的情况作出的妥协性做法
-        例如：
-        1. "watch 000651.SH" 不应该修改为 "watch -000651.SH"，因此纯数字开头的参数不添加"-"
-        2. "config mode" 不应该修改为 "config --mode"，此时应该在命令执行函数中调用parse_sell_argument时设置escape_dash=True
-    """
-
-    if arg is None:
-        return [] if default is None else [default]
-    arg = arg.lower().strip()  # 将字符串全部转化为小写并删除首尾空格
-    while '  ' in arg:
-        arg = arg.replace('  ', ' ')  # 删除字符间多余的空格
-    if arg == '':
-        return [] if default is None else [default]
-    args = arg.split(' ')
-    # 当用户仍然使用原来的parameter格式时（不带"-"），打印DeprecatedWarning
-    if any(arg[0] != '-' for arg in args):
-        # update args, add "-" in short args and "--" in long args
-        new_args = []
-        example_arg = ''
-        wait_for_value = False  # flag to check if the next arg is a value of the previous arg
-        for arg in args:
-            if len(arg) == 1 and (not arg.isdigit()):
-                new_args.append("-" + arg)
-                example_arg = "-" + arg
-                wait_for_value = True
-            elif all(char.isdigit() for char in arg[:2]):  # do nothing for parameters started with at least two digits
-                new_args.append(arg)
-                wait_for_value = False
-            elif arg[0] == '-':  # do nothing if arg starts with '-' or '--' already
-                new_args.append(arg)
-                wait_for_value = True
-            elif escape_dash:
-                new_args.append(arg)
-                wait_for_value = False
-            elif wait_for_value:
-                new_args.append(arg)
-                wait_for_value = False
-            else:
-                new_args.append("--" + arg)
-                example_arg = "--" + arg
-                wait_for_value = True
-
-        if example_arg:
-            from rich import print as rprint
-            rprint(f'[bold red]FutureWarning[/bold red]: plain style parameters will be deprecated in future versions, '
-                   f'use "{command_name} {example_arg}" instead\n')
-
-        args = new_args
-
-    return args
-
-
->>>>>>> 6ae3322c
 class TraderShell(Cmd):
     """ 基于Cmd的交互式shell，用于实盘交易模式与用户交互
 
@@ -928,7 +842,6 @@
         account_id = self.trader.account_id
         datasource = self.trader.datasource
         broker = self.trader.broker
-<<<<<<< HEAD
 
         qty = args.amount
         symbol = args.symbol.upper()
@@ -936,34 +849,6 @@
         position = args.side
 
         # start to add order
-=======
-        args = parse_shell_argument(arg, command_name='buy')
-        if len(args) < 3:
-            print(f'Not enough argument, Command buy takes at least 3 positional arguments: AMOUNT SYMBOL and PRICE. '
-                  f'use "help buy" to see more info')
-            return
-        try:
-            qty = float(args[0])
-            symbol = args[1].upper()
-            price = float(args[2])
-            position = 'long'
-        except:
-            print(f'Wrong format for positional argument AMOUNT or PRICE, please check your input. '
-                  f'use "help buy" to see more info')
-            return
-        if len(args) >= 4:
-            if args[3] not in ['--long', '-l', '--short', '-s']:
-                print(f'Wrong argument: {args[3]}, use "help buy" to see more info')
-                return
-            if args[3] in ['--short', '-s']:
-                position = 'short'
-        from qteasy.utilfuncs import is_complete_cn_stock_symbol_like
-        if not is_complete_cn_stock_symbol_like(symbol):
-            print(f'Wrong symbol is given: {symbol}, please check your input!')
-            return
-        if qty <= 0 or price <= 0:
-            print(f'Qty or price can not be less or equal to 0, please check your input!')
->>>>>>> 6ae3322c
         pos_id = get_or_create_position(account_id=account_id,
                                         symbol=symbol,
                                         position_type=position,
@@ -987,12 +872,8 @@
         # 提交交易订单
         if submit_order(order_id=order_id, data_source=datasource) is not None:
             trade_order['order_id'] = order_id
-<<<<<<< HEAD
-            broker.instruction_queue.put(trade_order)
-=======
             broker.order_queue.put(trade_order)
         pass
->>>>>>> 6ae3322c
 
     def do_sell(self, arg):
         """usage: sell AMOUNT SYMBOL [-h] [--price PRICE] [--side {long,short}] [--force]
@@ -1032,41 +913,12 @@
         account_id = self.trader.account_id
         datasource = self.trader.datasource
         broker = self.trader.broker
-<<<<<<< HEAD
 
         qty = args.amount
         symbol = args.symbol.upper()
         price = args.price
         position = args.side
 
-=======
-        args = parse_shell_argument(arg, command_name='sell')
-        if len(args) < 3:
-            print(f'Not enough argument, Command buy takes at least 3 positional arguments: AMOUNT SYMBOL and PRICE. '
-                  f'use "help buy" to see more info')
-            return
-        try:
-            qty = float(args[0])
-            symbol = args[1].upper()
-            price = float(args[2])
-            position = 'long'
-        except:
-            print(f'Wrong format for positional argument AMOUNT or PRICE, please check your input. '
-                  f'use "help buy" to see more info')
-            return
-        if len(args) >= 4:
-            if args[3] not in ['--long', '-l', '--short', '-s']:
-                print(f'Wrong argument: {args[3]}, use "help buy" to see more info')
-                return
-            if args[3] in ['--short', '-s']:
-                position = 'short'
-        from qteasy.utilfuncs import is_complete_cn_stock_symbol_like
-        if not is_complete_cn_stock_symbol_like(symbol):
-            print(f'Wrong symbol is given: {symbol}, please check your input!')
-            return
-        if qty <= 0 or price <= 0:
-            print(f'Qty or price can not be less or equal to 0, please check your input!')
->>>>>>> 6ae3322c
         pos_id = get_or_create_position(account_id=account_id,
                                         symbol=symbol,
                                         position_type=position,
@@ -1087,12 +939,8 @@
         # 逐一提交交易信号
         if submit_order(order_id=order_id, data_source=datasource) is not None:
             trade_order['order_id'] = order_id
-<<<<<<< HEAD
-            broker.instruction_queue.put(trade_order)
-=======
             broker.order_queue.put(trade_order)
         pass
->>>>>>> 6ae3322c
 
     def do_positions(self, arg):
         """usage: positions [-h]
@@ -1298,7 +1146,6 @@
         # get terminal width and set print width to 75% of terminal width
         column_width, _ = shutil.get_terminal_size()
         column_width = int(column_width * 0.75) if column_width > 120 else column_width
-<<<<<<< HEAD
 
         keys = [str(key) for key_list in args.keys for key in key_list] if args.keys else []
         set_values = [str(value) for value_list in args.set for value in value_list] if args.set else []
@@ -1310,23 +1157,6 @@
             configs = get_config()
             rich.print(_vkwargs_to_text(configs,
                                         level=level,
-=======
-        args = parse_shell_argument(arg, command_name='config', escape_dash=True)
-        if len(args) == 0:
-            config = self.trader.get_config()
-            rprint(_vkwargs_to_text(config,
-                                    level=[0],
-                                    info=True,
-                                    verbose=False,
-                                    width=column_width)
-                   )
-        elif len(args) == 1:
-            if args[0].isdigit():  # arg is level
-                config = self.trader.get_config()
-                level = int(args[0])
-                rprint(_vkwargs_to_text(config,
-                                        level=list(range(0, level + 1)),
->>>>>>> 6ae3322c
                                         info=True,
                                         verbose=verbose,
                                         width=column_width)
@@ -1374,6 +1204,8 @@
         ---------
         to show trade history of stock 000001:
         (QTEASY) history 000001
+        to show trade history of all stocks:
+        (QTEASY) history
         """
 
         from rich import print as rprint
@@ -1786,7 +1618,6 @@
         (QTEASY): strategies stg1 stg2 -s 1 2 3 -s 4 5
         to set blender of strategies:
         (QTEASY): strategies --blender <blender> (not implemented yet)
-<<<<<<< HEAD
         """
 
         args = self.parse_args('strategies', arg)
@@ -1840,37 +1671,6 @@
                     return False
 
         elif timing and blender:
-=======
-        # TODO: to change blender of strategies, use strategies blender|b <blender>
-        """
-
-        args = parse_shell_argument(arg, command_name='strategies', escape_dash=True)
-        if not args:
-            self.trader.operator.info()
-        elif args[0] in ['-d', '--detail', 'detail', 'd']:
-            self.trader.operator.info(verbose=True)
-        elif args[0] in ['-s', '--set-par', 's', 'set-par']:
-            if len(args) < 3:
-                print('To set up variable parameter of a strategy, input a valid strategy id and a parameter:\n'
-                      'For Example, to set (1, 2, 3) as the parameter of strategy "custom", use:\n'
-                      '(QTEASY): strategies -s custom (1, 2, 3)')
-                return
-            strategy_id = args[1]
-            pars = args[2:]
-            try:
-                new_pars = eval(','.join(pars))
-            except Exception as e:
-                print(f'Invalid parameter ({",".join(pars)})! Error: {e}')
-                if self.trader.debug:
-                    import traceback
-                    traceback.print_exc()
-                return
-            if not isinstance(new_pars, tuple):
-                print(f'Invalid parameter ({new_pars})! Parameter should be a tuple')
-            if not isinstance(new_pars, tuple):
-                print(f'Invalid parameter ({new_pars})! Please input a valid parameter.')
-                return
->>>>>>> 6ae3322c
             try:
                 self.trader.operator.set_blender(blender=blender, run_timing=timing)
                 print(f'Blender {blender} has been set to run timing {timing}')
@@ -1907,7 +1707,6 @@
                 [--task {none,stop,sleep,pause,run_strategy,process_result,pre_open,open_market,close_market,acquire_live_price}]
                 [--args [ARGS [ARGS ...]]]
 
-<<<<<<< HEAD
 
         Run strategies manually
 
@@ -1931,17 +1730,11 @@
         (QTEASY): run --task task1
         to run task "task1" with arguments "arg1" and "arg2":
         (QTEASY): run --task task1 --args arg1 arg2
-=======
-        Usage:
-        ------
-        run stg1 [stg2] [stg3] ...
-        run task|t task_name [[arg1] [arg2] ...]
->>>>>>> 6ae3322c
+
         """
 
         if not self.trader.debug:
             print('Running strategy manually is only available in DEBUG mode')
-<<<<<<< HEAD
             return False
 
         args = self.parse_args('run', arg)
@@ -1957,16 +1750,6 @@
             return False
 
         elif strategies:  # run strategies
-=======
-            return
-        argument = parse_shell_argument(arg, command_name='run', escape_dash=True)
-        if not argument:
-            print('No argument found, please input a valid strategy id or task name:\n'
-                  'run stg1 [stg2] [stg3] ... to run strategies\n'
-                  'run task|t task_name [[arg1] [arg2] ...] to run tasks')
-            return
-        if not argument[0] in ['task', 't']:  # run strategies
->>>>>>> 6ae3322c
             all_strategy_ids = self.trader.operator.strategy_ids
             if not all([strategy in all_strategy_ids for strategy in strategies]):
                 invalid_stg = [stg for stg in strategies if stg not in all_strategy_ids]
@@ -2382,10 +2165,10 @@
         return self._datasource
 
     @property
-<<<<<<< HEAD
+
     def config(self):
         return self._config
-=======
+
     def log_file_exists(self):
         """ 返回交易记录文件是否存在
 
@@ -2417,7 +2200,6 @@
             self.trade_log_file_name = None
             self.trade_log_path_name = None
             return False
->>>>>>> 6ae3322c
 
     # ================== methods ==================
     def get_current_tz_datetime(self):
@@ -2851,7 +2633,6 @@
         order_result_details['execution_time'] = pd.to_datetime(order_result_details['execution_time'])
         return order_result_details
 
-<<<<<<< HEAD
     def asset_pool_detail(self):
         """ 显示asset_pool的详细信息"""
         # get all symbols from asset pool, display their master info
@@ -2862,7 +2643,7 @@
                   f'"qt.refill_data_source(tables="stock_basic")"')
             return
         print(stock_basic.reindex(index=asset_pool))
-=======
+
     def init_log_file(self) -> str:
         """ 创建一个新的trade_log记录文件，写入文件header，清除文件内容
 
@@ -2951,7 +2732,6 @@
 
         """
         pass
->>>>>>> 6ae3322c
 
     # ============ definition of tasks ================
     def _start(self):
@@ -3224,16 +3004,12 @@
 
             # send message to indicate execution of order
             self.send_message(f'<ORDER EXECUTED {order_id}>: '
-<<<<<<< HEAD
                               f'{d}-{pos} of {sym}: {status} with {filled_qty} @ {filled_price}')
             # send message to indicate change of positions / cashes
             # 读取交易处理以后的账户信息和持仓信息
             order_id = result['order_id']
             order_detail = read_trade_order_detail(order_id, data_source=self._datasource)
-=======
-                              f'{d}-{pos} of {sym}: {status} with {filled_qty} @ {filled_price} '
-                              f'with fee: {result_detail["transaction_fee"]}')
->>>>>>> 6ae3322c
+
             # 读取持仓信息
             pos_id = order_detail['pos_id']
             position = get_position_by_id(pos_id, data_source=self._datasource)
@@ -3307,19 +3083,12 @@
                 datasource=datasource,
         )
 
-<<<<<<< HEAD
-        # 检查今日成交结果，完成交易结果的交割
-        process_trade_delivery(
-=======
         # 检查账户中的成交结果，完成全部交易结果的交割
         delivery_result = process_account_delivery(
->>>>>>> 6ae3322c
                 account_id=self.account_id,
                 data_source=self._datasource,
                 config=self._config
         )
-<<<<<<< HEAD
-=======
 
         # 检查交易记录文件是否存在，如果不存在则创建新的交易记录文件
         if self.log_file_exists:
@@ -3357,7 +3126,6 @@
                 # 发送system log信息
                 self.send_message(f'<DELIVERED {order_id}>: <{account_name}-{self.account_id}> available cash:'
                                   f'[{color_tag}]¥{prev_amount}->¥{updated_amount}[/{color_tag}]')
->>>>>>> 6ae3322c
 
             elif res['pos_id']:  # 发生了股票/资产交割，更新了资产股票的可用持仓数量
                 pos = get_position_by_id(pos_id=res['pos_id'], data_source=self.datasource)
@@ -3726,11 +3494,7 @@
         else:
             raise ValueError(f'Invalid current time: {current_time}')
 
-<<<<<<< HEAD
     def manual_change_cash(self, amount):
-=======
-    def _change_cash(self, amount: float) -> None:
->>>>>>> 6ae3322c
         """ 手动修改现金，根据amount的正负号，增加或减少现金
 
         修改后持有现金/可用现金/总投资金额都会发生变化
