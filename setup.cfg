# ======================================
# File:     setup.cfg
# Author:   Jackie PENG
# Contact:  jackie.pengzhao@gmail.com
# Created:  2023-01-29
# Desc:
#   QTEASY setup build system
#   configuration file compatible
#   with setuptools >=40.8.0 <61.0.0
# ======================================

[metadata]
name = qteasy
<<<<<<< HEAD
version = 1.1.0
=======
version = 1.0.27
>>>>>>> 6ae3322c
author = Jackie PENG
author_email = jackie.pengzhao@gmail.com
Maintainer = Jackie PENG
description = A fast quantitative investment tool kit
long_description = file: README.md
long_description_content_type = text/markdown
url = https://github.com/shepherdpp/qteasy
keywords = quantitative investment, quant
license = BSD License
classifiers =
<<<<<<< HEAD
    Development Status :: 3 - Alpha
    Environment :: Console (Text Based)
=======
    Development Status :: 4 - Beta
>>>>>>> 6ae3322c
    Intended Audience :: Financial and Insurance Industry
    Intended Audience :: End Users/Desktop
    Intended Audience :: Other Audience
    License :: OSI Approved :: BSD License
    Programming Language :: Python
    Programming Language :: Python :: 3
    Programming Language :: Python :: 3.6
    Operating System :: MacOS
    Operating System :: Microsoft :: Windows
    Topic :: Documentation :: Sphinx
    Topic :: Office/Business :: Financial
    Topic :: Office/Business :: Financial :: Investment

[options]
zip_safe = False
include_package_data = True
packages = qteasy
;package_dir =
;    = qteasy
python_requires = >=3.6
install_requires =
    pandas>=1.1.0
    numpy>=1.18.1, <= 1.21.5
    numba>=0.47.0
    tushare>=1.2.89
    mplfinance>=0.11
    rich>=10.0.0

[options.extras_require]
;ta-lib = ta-lib==0.4.18
database = pymysql >= 1.0.0
hdf = pytables >= 3.6.1
feather = pyarrow >= 3

[options.packages.find]
where = qteasy<|MERGE_RESOLUTION|>--- conflicted
+++ resolved
@@ -11,11 +11,7 @@
 
 [metadata]
 name = qteasy
-<<<<<<< HEAD
 version = 1.1.0
-=======
-version = 1.0.27
->>>>>>> 6ae3322c
 author = Jackie PENG
 author_email = jackie.pengzhao@gmail.com
 Maintainer = Jackie PENG
@@ -26,12 +22,8 @@
 keywords = quantitative investment, quant
 license = BSD License
 classifiers =
-<<<<<<< HEAD
-    Development Status :: 3 - Alpha
+    Development Status :: 4 - Beta
     Environment :: Console (Text Based)
-=======
-    Development Status :: 4 - Beta
->>>>>>> 6ae3322c
     Intended Audience :: Financial and Insurance Industry
     Intended Audience :: End Users/Desktop
     Intended Audience :: Other Audience
