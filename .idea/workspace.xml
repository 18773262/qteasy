<?xml version="1.0" encoding="UTF-8"?>
<project version="4">
  <component name="ChangeListManager">
    <list default="true" id="75394a47-6cd2-446f-929e-a0a7affc6456" name="Default" comment="">
<<<<<<< HEAD
      <change type="MODIFICATION" beforePath="$PROJECT_DIR$/qteasy/__main__.py" afterPath="$PROJECT_DIR$/qteasy/__main__.py" />
      <change type="MODIFICATION" beforePath="$PROJECT_DIR$/qteasy/core.py" afterPath="$PROJECT_DIR$/qteasy/core.py" />
=======
      <change type="MODIFICATION" beforePath="$PROJECT_DIR$/.idea/workspace.xml" afterPath="$PROJECT_DIR$/.idea/workspace.xml" />
      <change type="MODIFICATION" beforePath="$PROJECT_DIR$/qteasy/history.py" afterPath="$PROJECT_DIR$/qteasy/history.py" />
>>>>>>> 06902e95
      <change type="MODIFICATION" beforePath="$PROJECT_DIR$/qteasy/operator.py" afterPath="$PROJECT_DIR$/qteasy/operator.py" />
    </list>
    <option name="EXCLUDED_CONVERTED_TO_IGNORED" value="true" />
    <option name="TRACKING_ENABLED" value="true" />
    <option name="SHOW_DIALOG" value="false" />
    <option name="HIGHLIGHT_CONFLICTS" value="true" />
    <option name="HIGHLIGHT_NON_ACTIVE_CHANGELIST" value="false" />
    <option name="LAST_RESOLUTION" value="IGNORE" />
  </component>
  <component name="CoverageDataManager">
    <SUITE FILE_PATH="coverage/qteasy$core.coverage" NAME="core Coverage Results" MODIFIED="1583053289048" SOURCE_PROVIDER="com.intellij.coverage.DefaultCoverageFileProvider" RUNNER="coverage.py" COVERAGE_BY_TEST_ENABLED="true" COVERAGE_TRACING_ENABLED="false" WORKING_DIRECTORY="$PROJECT_DIR$/qteasy" />
    <SUITE FILE_PATH="coverage/qteasy$__main__.coverage" NAME="__main__ Coverage Results" MODIFIED="1584284683573" SOURCE_PROVIDER="com.intellij.coverage.DefaultCoverageFileProvider" RUNNER="coverage.py" COVERAGE_BY_TEST_ENABLED="true" COVERAGE_TRACING_ENABLED="false" WORKING_DIRECTORY="$PROJECT_DIR$/qteasy" />
    <SUITE FILE_PATH="coverage/qteasy$Nosetests_in_test_py.coverage" NAME="Nosetests in test.py Coverage Results" MODIFIED="1583054765013" SOURCE_PROVIDER="com.intellij.coverage.DefaultCoverageFileProvider" RUNNER="coverage.py" COVERAGE_BY_TEST_ENABLED="true" COVERAGE_TRACING_ENABLED="false" WORKING_DIRECTORY="$PROJECT_DIR$" />
    <SUITE FILE_PATH="coverage/qteasy$test.coverage" NAME="test Coverage Results" MODIFIED="1581857376943" SOURCE_PROVIDER="com.intellij.coverage.DefaultCoverageFileProvider" RUNNER="coverage.py" COVERAGE_BY_TEST_ENABLED="true" COVERAGE_TRACING_ENABLED="false" WORKING_DIRECTORY="$PROJECT_DIR$" />
  </component>
  <component name="DatabaseView">
    <option name="SHOW_INTERMEDIATE" value="true" />
    <option name="GROUP_SCHEMA" value="true" />
    <option name="GROUP_CONTENTS" value="false" />
    <option name="SORT_POSITIONED" value="false" />
    <option name="SHOW_TABLE_DETAILS" value="true" />
    <option name="SHOW_EMPTY_GROUPS" value="false" />
    <option name="AUTO_SCROLL_FROM_SOURCE" value="false" />
    <expand />
    <select />
  </component>
  <component name="FavoritesManager">
    <favorites_list name="qteasy-git" />
  </component>
  <component name="FileEditorManager">
    <leaf SIDE_TABS_SIZE_LIMIT_KEY="300">
      <file leaf-file-name="core.py" pinned="false" current-in-tab="false">
        <entry file="file://$PROJECT_DIR$/qteasy/core.py">
          <provider selected="true" editor-type-id="text-editor">
            <state relative-caret-position="560">
              <caret line="344" column="0" lean-forward="true" selection-start-line="344" selection-start-column="0" selection-end-line="344" selection-end-column="0" />
              <folding>
                <element signature="n#!!doc" expanded="false" />
                <element signature="e#180#477#0" expanded="false" />
                <element signature="e#180#232#1" expanded="false" />
                <element signature="e#266#343#0" expanded="false" />
                <element signature="e#266#282#1" expanded="false" />
                <element signature="e#388#477#0" expanded="false" />
                <element signature="e#388#442#1" expanded="false" />
                <element signature="e#499#3217#0" expanded="false" />
                <element signature="e#499#923#1" expanded="false" />
                <element signature="e#928#934#0" expanded="false" />
                <element signature="e#1493#2998#0" expanded="false" />
                <element signature="e#1493#1779#1" expanded="false" />
                <element signature="e#3031#3217#0" expanded="false" />
                <element signature="e#3236#4561#0" expanded="false" />
                <element signature="e#3236#3544#1" expanded="false" />
                <element signature="e#3634#3702#0" expanded="false" />
                <element signature="e#3735#3842#0" expanded="false" />
                <element signature="e#3876#3953#0" expanded="false" />
                <element signature="e#4077#4144#0" expanded="false" />
                <element signature="e#4201#4561#0" expanded="false" />
                <element signature="e#4654#4960#0" expanded="false" />
                <element signature="e#4654#4758#1" expanded="false" />
                <element signature="e#4841#4957#0" expanded="false" />
                <element signature="e#4841#4923#1" expanded="false" />
                <element signature="e#5058#7796#0" expanded="false" />
                <element signature="e#5058#5581#1" expanded="false" />
                <element signature="e#5672#5699#0" expanded="false" />
                <element signature="e#5763#5887#0" expanded="false" />
                <element signature="e#5906#6039#0" expanded="false" />
                <element signature="e#6424#6524#0" expanded="false" />
                <element signature="e#6663#6832#0" expanded="false" />
                <element signature="e#6893#7115#0" expanded="false" />
                <element signature="e#7120#7153#0" expanded="false" />
                <element signature="e#7861#8715#0" expanded="false" />
                <element signature="e#7861#8181#1" expanded="false" />
                <element signature="e#8235#8285#0" expanded="false" />
                <element signature="e#8581#8697#0" expanded="false" />
                <element signature="e#8718#8778#0" expanded="false" />
                <element signature="e#8944#11654#0" expanded="false" />
                <element signature="e#8944#9599#1" expanded="false" />
                <element signature="e#9759#9811#0" expanded="false" />
                <element signature="e#10306#10753#0" expanded="false" />
                <element signature="e#11079#11629#0" expanded="false" />
                <element signature="e#11368#11522#0" expanded="false" />
                <element signature="e#11742#24668#0" expanded="false" />
                <element signature="e#11742#12999#1" expanded="false" />
                <element signature="e#13005#13032#0" expanded="false" />
                <element signature="e#13233#13318#0" expanded="false" />
                <element signature="e#13560#13905#0" expanded="false" />
                <element signature="e#13560#13610#0" expanded="false" />
                <element signature="e#13924#14185#0" expanded="false" />
                <element signature="e#14232#15095#0" expanded="false" />
                <element signature="e#14232#15061#1" expanded="false" />
                <element signature="e#15129#18155#0" expanded="false" />
                <element signature="e#15129#17443#1" expanded="false" />
                <element signature="e#18189#24668#0" expanded="false" />
                <element signature="e#18189#20942#1" expanded="false" />
                <element signature="e#21044#21786#0" expanded="false" />
                <element signature="e#21044#21482#1" expanded="false" />
                <element signature="e#21822#22388#0" expanded="false" />
                <element signature="e#21822#22090#1" expanded="false" />
                <element signature="e#22427#23464#0" expanded="false" />
                <element signature="e#22427#23162#1" expanded="false" />
                <element signature="e#23500#24349#0" expanded="false" />
                <element signature="e#23500#24311#1" expanded="false" />
                <element signature="e#24385#24466#0" expanded="false" />
                <element signature="e#24385#24428#1" expanded="false" />
                <element signature="e#24502#24584#0" expanded="false" />
                <element signature="e#24502#24546#1" expanded="false" />
                <element signature="e#24755#26910#0" expanded="false" />
                <element signature="e#24755#25353#1" expanded="false" />
                <element signature="e#25875#26910#0" expanded="false" />
                <element signature="e#25933#25939#0" expanded="false" />
                <element signature="e#26265#26305#0" expanded="false" />
                <element signature="e#26404#26434#0" expanded="false" />
                <element signature="e#26643#26910#0" expanded="false" />
                <element signature="e#27000#28803#0" expanded="false" />
                <element signature="e#27000#27566#1" expanded="false" />
                <element signature="e#28113#28803#0" expanded="false" />
                <element signature="e#28940#31701#0" expanded="false" />
                <element signature="e#28940#29625#1" expanded="false" />
                <element signature="e#30162#31701#0" expanded="false" />
                <element signature="e#30211#31701#0" expanded="false" />
                <element signature="e#30244#30303#0" expanded="false" />
                <element signature="e#30431#31544#0" expanded="false" />
                <element signature="e#30431#30455#0" expanded="false" />
                <element signature="e#31772#32585#0" expanded="false" />
                <element signature="e#31772#32555#1" expanded="false" />
                <element signature="e#32621#32673#0" expanded="false" />
                <element signature="e#32709#32758#0" expanded="false" />
                <element signature="e#32792#32958#0" expanded="false" />
                <element signature="e#32792#32928#1" expanded="false" />
                <element signature="e#32991#33307#0" expanded="false" />
                <element signature="e#32991#33135#1" expanded="false" />
                <element signature="e#33173#33272#0" expanded="false" />
                <element signature="e#33173#33179#0" expanded="false" />
                <element signature="e#33383#33834#0" expanded="false" />
                <element signature="e#33383#33546#1" expanded="false" />
                <element signature="e#33909#34078#0" expanded="false" />
                <element signature="e#34103#35930#0" expanded="false" />
                <element signature="e#34103#34436#1" expanded="false" />
                <element signature="e#34508#34736#0" expanded="false" />
                <element signature="e#34780#34813#0" expanded="false" />
                <element signature="e#34858#34896#0" expanded="false" />
                <element signature="e#34944#34966#0" expanded="false" />
                <element signature="e#35011#35262#0" expanded="false" />
                <element signature="e#35011#35174#1" expanded="false" />
                <element signature="e#35310#35930#0" expanded="false" />
                <element signature="e#35310#35510#1" expanded="false" />
                <element signature="e#35824#35875#0" expanded="false" />
                <element signature="e#35975#36552#0" expanded="false" />
                <element signature="e#35975#36211#1" expanded="false" />
                <element signature="e#36285#36348#0" expanded="false" />
                <element signature="e#36572#41667#0" expanded="false" />
                <element signature="e#36572#36930#1" expanded="false" />
                <element signature="e#36993#38310#0" expanded="false" />
                <element signature="e#36993#37759#1" expanded="false" />
                <element signature="e#38004#38011#0" expanded="false" />
                <element signature="e#38181#38310#0" expanded="false" />
                <element signature="e#38362#38384#0" expanded="false" />
                <element signature="e#38429#38626#0" expanded="false" />
                <element signature="e#38526#38605#0" expanded="false" />
                <element signature="e#38670#38864#0" expanded="false" />
                <element signature="e#38767#38844#0" expanded="false" />
                <element signature="e#38909#39052#0" expanded="false" />
                <element signature="e#39096#39230#0" expanded="false" />
                <element signature="e#39260#39620#0" expanded="false" />
                <element signature="e#39313#39569#0" expanded="false" />
                <element signature="e#39696#40750#0" expanded="false" />
                <element signature="e#39696#40086#1" expanded="false" />
                <element signature="e#40394#40516#0" expanded="false" />
                <element signature="e#40822#41667#0" expanded="false" />
                <element signature="e#40822#41107#1" expanded="false" />
                <element signature="e#41269#41628#0" expanded="false" />
                <element signature="e#41313#41568#0" expanded="false" />
                <element signature="e#41686#47538#0" expanded="false" />
                <element signature="e#41686#41727#1" expanded="false" />
                <element signature="e#41786#43318#0" expanded="false" />
                <element signature="e#42092#42098#0" expanded="false" />
                <element signature="e#42227#42629#0" expanded="false" />
                <element signature="e#42342#42555#0" expanded="false" />
                <element signature="e#42759#42765#0" expanded="false" />
                <element signature="e#42994#43134#0" expanded="false" />
                <element signature="e#43174#43318#0" expanded="false" />
                <element signature="e#43363#43624#0" expanded="false" />
                <element signature="e#43668#43864#0" expanded="false" />
                <element signature="e#43913#43957#0" expanded="false" />
                <element signature="e#44005#44161#0" expanded="false" />
                <element signature="e#44229#44929#0" expanded="false" />
                <element signature="e#44229#44491#1" expanded="false" />
                <element signature="e#44534#44720#0" expanded="false" />
                <element signature="e#44747#44929#0" expanded="false" />
                <element signature="e#44982#45238#0" expanded="false" />
                <element signature="e#44982#45151#1" expanded="false" />
                <element signature="e#45283#45504#0" expanded="false" />
                <element signature="e#45283#45396#1" expanded="false" />
                <element signature="e#45564#45790#0" expanded="false" />
                <element signature="e#45564#45705#1" expanded="false" />
                <element signature="e#45852#46082#0" expanded="false" />
                <element signature="e#45852#45993#1" expanded="false" />
                <element signature="e#46133#46291#0" expanded="false" />
                <element signature="e#46133#46225#1" expanded="false" />
                <element signature="e#46353#46551#0" expanded="false" />
                <element signature="e#46353#46488#1" expanded="false" />
                <element signature="e#46610#46994#0" expanded="false" />
                <element signature="e#46610#46743#1" expanded="false" />
                <element signature="e#47052#47268#0" expanded="false" />
                <element signature="e#47052#47180#1" expanded="false" />
                <element signature="e#47323#47538#0" expanded="false" />
                <element signature="e#47323#47446#1" expanded="false" />
                <marker date="1584282279105" expanded="false" signature="175:343" ph="..." />
                <marker date="1584282279105" expanded="false" signature="1484:2953" ph="..." />
              </folding>
            </state>
          </provider>
        </entry>
      </file>
      <file leaf-file-name="operator.py" pinned="false" current-in-tab="true">
        <entry file="file://$PROJECT_DIR$/qteasy/operator.py">
          <provider selected="true" editor-type-id="text-editor">
<<<<<<< HEAD
            <state relative-caret-position="948">
              <caret line="726" column="90" lean-forward="true" selection-start-line="726" selection-start-column="90" selection-end-line="726" selection-end-column="90" />
              <folding>
                <element signature="n#!!doc" expanded="false" />
                <element signature="e#308#7585#0" expanded="false" />
                <element signature="e#308#418#1" expanded="false" />
                <element signature="e#1002#3772#0" expanded="false" />
                <element signature="e#1002#3133#1" expanded="false" />
                <element signature="e#3820#3860#0" expanded="false" />
                <element signature="e#3908#3948#0" expanded="false" />
                <element signature="e#3996#4038#0" expanded="false" />
                <element signature="e#4087#4131#0" expanded="false" />
                <element signature="e#4180#4274#0" expanded="false" />
                <element signature="e#4322#4393#0" expanded="false" />
                <element signature="e#4440#4482#0" expanded="false" />
                <element signature="e#4526#4565#0" expanded="false" />
                <element signature="e#4614#4662#0" expanded="false" />
                <element signature="e#4713#4761#0" expanded="false" />
                <element signature="e#4814#4868#0" expanded="false" />
                <element signature="e#4918#4967#0" expanded="false" />
                <element signature="e#5000#5498#0" expanded="false" />
                <element signature="e#5551#5974#0" expanded="false" />
                <element signature="e#6028#6465#0" expanded="false" />
                <element signature="e#6028#6175#1" expanded="false" />
                <element signature="e#6228#6266#0" expanded="false" />
                <element signature="e#6293#6465#0" expanded="false" />
                <element signature="e#6293#6444#1" expanded="false" />
                <element signature="e#6523#6683#0" expanded="false" />
                <element signature="e#6523#6628#1" expanded="false" />
                <element signature="e#6731#6899#0" expanded="false" />
                <element signature="e#6731#6830#1" expanded="false" />
                <element signature="e#6993#7449#0" expanded="false" />
                <element signature="e#6993#7206#1" expanded="false" />
                <element signature="e#7514#7582#0" expanded="false" />
                <element signature="e#7585#7670#0" expanded="false" />
                <element signature="e#8446#14965#0" expanded="false" />
                <element signature="e#9019#9534#0" expanded="false" />
                <element signature="e#9607#10745#0" expanded="false" />
                <element signature="e#9607#10711#1" expanded="false" />
                <element signature="e#10822#12683#0" expanded="false" />
                <element signature="e#10822#11329#1" expanded="false" />
                <element signature="e#12110#12132#0" expanded="false" />
                <element signature="e#12728#14965#0" expanded="false" />
                <element signature="e#12728#13251#1" expanded="false" />
                <element signature="e#13741#13871#0" expanded="false" />
                <element signature="e#14139#14204#0" expanded="false" />
                <element signature="e#14349#14550#0" expanded="false" />
                <element signature="e#14616#14819#0" expanded="false" />
                <element signature="e#15000#15429#0" expanded="false" />
                <element signature="e#15000#15109#1" expanded="false" />
                <element signature="e#15143#15290#0" expanded="false" />
                <element signature="e#15344#15429#0" expanded="false" />
                <element signature="e#15467#17031#0" expanded="false" />
                <element signature="e#15467#15753#1" expanded="false" />
                <element signature="e#15807#16410#0" expanded="false" />
                <element signature="e#16185#16364#0" expanded="false" />
                <element signature="e#16464#17031#0" expanded="false" />
                <element signature="e#17064#18569#0" expanded="false" />
                <element signature="e#17064#17286#1" expanded="false" />
                <element signature="e#17340#17834#0" expanded="false" />
                <element signature="e#17635#17788#0" expanded="false" />
                <element signature="e#17888#18569#0" expanded="false" />
                <element signature="e#17888#18121#1" expanded="false" />
                <element signature="e#18384#18429#0" expanded="false" />
                <element signature="e#18601#20120#0" expanded="false" />
                <element signature="e#18601#18782#1" expanded="false" />
                <element signature="e#18827#19298#0" expanded="false" />
                <element signature="e#19121#19252#0" expanded="false" />
                <element signature="e#19352#20120#0" expanded="false" />
                <element signature="e#19413#19483#0" expanded="false" />
                <element signature="e#19741#19822#0" expanded="false" />
                <element signature="e#20153#21693#0" expanded="false" />
                <element signature="e#20153#20333#1" expanded="false" />
                <element signature="e#20378#20971#0" expanded="false" />
                <element signature="e#20653#20799#0" expanded="false" />
                <element signature="e#21025#21693#0" expanded="false" />
                <element signature="e#21025#21207#1" expanded="false" />
                <element signature="e#21238#21303#0" expanded="false" />
                <element signature="e#21498#21511#0" expanded="false" />
                <element signature="e#21725#22608#0" expanded="false" />
                <element signature="e#21725#21878#1" expanded="false" />
                <element signature="e#21923#22354#0" expanded="false" />
                <element signature="e#22413#22608#0" expanded="false" />
                <element signature="e#22413#22464#1" expanded="false" />
                <element signature="e#24147#24420#0" expanded="false" />
                <element signature="e#24426#24495#0" expanded="false" />
                <element signature="e#24620#25825#0" expanded="false" />
                <element signature="e#24620#25018#1" expanded="false" />
                <element signature="e#25367#25455#0" expanded="false" />
                <element signature="e#25625#25699#0" expanded="false" />
                <element signature="e#25831#25902#0" expanded="false" />
                <element signature="e#25979#26330#1" expanded="false" />
                <element signature="e#27003#27056#0" expanded="false" />
                <element signature="e#27356#27385#0" expanded="false" />
                <element signature="e#28927#29100#0" expanded="false" />
                <element signature="e#29240#29344#0" expanded="false" />
                <element signature="e#29401#29551#0" expanded="false" />
                <element signature="e#29658#30052#1" expanded="false" />
                <element signature="e#30678#30732#0" expanded="false" />
                <element signature="e#30873#30920#1" expanded="false" />
                <element signature="e#31064#31158#0" expanded="false" />
                <element signature="e#32453#32478#0" expanded="false" />
                <element signature="e#33364#34920#0" expanded="false" />
                <element signature="e#33364#33760#1" expanded="false" />
                <element signature="e#34295#34851#0" expanded="false" />
                <element signature="e#34916#34920#0" expanded="false" />
                <element signature="e#34951#35235#0" expanded="false" />
                <element signature="e#35015#35159#0" expanded="false" />
                <element signature="e#35204#35235#0" expanded="false" />
                <element signature="e#35268#36770#0" expanded="false" />
                <element signature="e#35394#35724#0" expanded="false" />
                <element signature="e#35769#36767#0" expanded="false" />
                <element signature="e#35769#36058#1" expanded="false" />
                <element signature="e#36098#36251#0" expanded="false" />
                <element signature="e#36770#36777#0" expanded="false" />
                <element signature="e#37070#37941#0" expanded="false" />
                <element signature="e#37070#37560#1" expanded="false" />
                <element signature="e#37566#37618#0" expanded="false" />
                <element signature="e#37700#37765#0" expanded="false" />
                <element signature="e#37944#38022#0" expanded="false" />
                <element signature="e#38095#38328#0" expanded="false" />
                <element signature="e#38095#38265#1" expanded="false" />
                <element signature="e#38378#38846#0" expanded="false" />
                <element signature="e#38378#38528#1" expanded="false" />
                <element signature="e#38712#38831#0" expanded="false" />
                <element signature="e#38877#39164#0" expanded="false" />
                <element signature="e#38877#39077#1" expanded="false" />
                <element signature="e#39187#39571#0" expanded="false" />
                <element signature="e#39187#39394#1" expanded="false" />
                <element signature="e#39594#40231#1" expanded="false" />
                <element signature="e#40396#44083#0" expanded="false" />
                <element signature="e#40396#40679#1" expanded="false" />
                <element signature="e#40688#40695#0" expanded="false" />
                <element signature="e#40784#40793#0" expanded="false" />
                <element signature="e#41230#42027#0" expanded="false" />
                <element signature="e#41890#42018#0" expanded="false" />
                <element signature="e#42027#42088#0" expanded="false" />
                <element signature="e#42195#42248#0" expanded="false" />
                <element signature="e#42667#43391#0" expanded="false" />
                <element signature="e#43253#43391#0" expanded="false" />
                <element signature="e#43742#44083#0" expanded="false" />
                <element signature="e#44004#44083#0" expanded="false" />
                <element signature="e#44129#44148#0" expanded="false" />
                <element signature="e#44197#44219#0" expanded="false" />
                <element signature="e#44264#44282#0" expanded="false" />
                <element signature="e#44332#44457#0" expanded="false" />
                <element signature="e#44514#44916#0" expanded="false" />
                <element signature="e#44593#44887#0" expanded="false" />
                <element signature="e#44698#44769#0" expanded="false" />
                <element signature="e#44821#44887#0" expanded="false" />
                <element signature="e#44922#44975#0" expanded="false" />
                <element signature="e#45297#45842#0" expanded="false" />
                <element signature="e#45369#45762#0" expanded="false" />
                <element signature="e#45720#45762#0" expanded="false" />
                <element signature="e#46116#46341#1" expanded="false" />
                <element signature="e#46710#46842#0" expanded="false" />
                <element signature="e#47122#47231#0" expanded="false" />
                <element signature="e#47285#47410#0" expanded="false" />
                <element signature="e#47606#47983#0" expanded="false" />
                <element signature="e#48090#48603#1" expanded="false" />
                <element signature="e#48609#48660#0" expanded="false" />
                <element signature="e#48716#49956#0" expanded="false" />
                <element signature="e#48716#48905#1" expanded="false" />
                <element signature="e#49045#49058#0" expanded="false" />
                <element signature="e#49962#50050#0" expanded="false" />
                <element signature="e#50262#50557#1" expanded="false" />
                <element signature="e#50566#50606#0" expanded="false" />
                <element signature="e#51308#51366#0" expanded="false" />
                <element signature="e#51500#51564#0" expanded="false" />
                <element signature="e#51743#51798#0" expanded="false" />
                <element signature="e#52049#52320#0" expanded="false" />
                <element signature="e#52049#52079#0" expanded="false" />
                <element signature="e#52209#52235#0" expanded="false" />
                <element signature="e#52329#52386#0" expanded="false" />
                <element signature="e#52509#52579#0" expanded="false" />
                <element signature="e#52828#52958#0" expanded="false" />
                <element signature="e#52967#53027#0" expanded="false" />
                <element signature="e#53155#53229#0" expanded="false" />
                <element signature="e#53708#53775#0" expanded="false" />
                <element signature="e#53924#54016#0" expanded="false" />
                <element signature="e#54270#54304#0" expanded="false" />
                <element signature="e#54391#54801#0" expanded="false" />
                <element signature="e#54391#54755#1" expanded="false" />
                <element signature="e#54879#55318#0" expanded="false" />
                <element signature="e#54879#54986#1" expanded="false" />
                <element signature="e#55076#55171#0" expanded="false" />
                <element signature="e#55198#55318#0" expanded="false" />
                <element signature="e#55377#55412#0" expanded="false" />
                <element signature="e#55461#57513#0" expanded="false" />
                <element signature="e#55461#55652#1" expanded="false" />
                <element signature="e#56002#56567#0" expanded="false" />
                <element signature="e#56002#56023#0" expanded="false" />
                <element signature="e#56622#57500#0" expanded="false" />
                <element signature="e#56765#57010#0" expanded="false" />
                <element signature="e#56765#56823#0" expanded="false" />
                <element signature="e#57065#57428#0" expanded="false" />
                <element signature="e#57065#57122#0" expanded="false" />
                <element signature="e#57566#58062#0" expanded="false" />
                <element signature="e#57566#57708#1" expanded="false" />
                <element signature="e#57882#58035#0" expanded="false" />
                <element signature="e#58112#58309#0" expanded="false" />
                <element signature="e#58157#58309#0" expanded="false" />
                <element signature="e#58364#60211#0" expanded="false" />
                <element signature="e#58364#58821#1" expanded="false" />
                <element signature="e#58887#58922#0" expanded="false" />
                <element signature="e#59001#59053#0" expanded="false" />
                <element signature="e#59309#60103#0" expanded="false" />
                <element signature="e#59340#59365#0" expanded="false" />
                <element signature="e#59434#59480#0" expanded="false" />
                <element signature="e#59525#59573#0" expanded="false" />
                <element signature="e#59617#59750#0" expanded="false" />
                <element signature="e#59802#60103#0" expanded="false" />
                <element signature="e#59908#59955#0" expanded="false" />
                <element signature="e#59998#60103#0" expanded="false" />
                <marker date="1584284577338" expanded="false" signature="48372:48472" ph="..." />
                <marker date="1584284577338" expanded="false" signature="48507:48595" ph="..." />
=======
            <state relative-caret-position="389">
              <caret line="707" column="47" lean-forward="true" selection-start-line="707" selection-start-column="47" selection-end-line="707" selection-end-column="47" />
              <folding>
                <element signature="e#16#35#0" expanded="true" />
                <element signature="e#210#6937#0" expanded="false" />
                <element signature="e#210#320#1" expanded="false" />
                <element signature="e#904#3674#0" expanded="false" />
                <element signature="e#904#3035#1" expanded="false" />
                <element signature="e#3722#3762#0" expanded="false" />
                <element signature="e#3810#3850#0" expanded="false" />
                <element signature="e#3898#3940#0" expanded="false" />
                <element signature="e#3989#4033#0" expanded="false" />
                <element signature="e#4082#4176#0" expanded="false" />
                <element signature="e#4224#4295#0" expanded="false" />
                <element signature="e#4342#4384#0" expanded="false" />
                <element signature="e#4428#4467#0" expanded="false" />
                <element signature="e#4516#4564#0" expanded="false" />
                <element signature="e#4615#4663#0" expanded="false" />
                <element signature="e#4716#4770#0" expanded="false" />
                <element signature="e#4820#4869#0" expanded="false" />
                <element signature="e#4902#5400#0" expanded="false" />
                <element signature="e#5453#5876#0" expanded="false" />
                <element signature="e#5930#6367#0" expanded="false" />
                <element signature="e#5930#6077#1" expanded="false" />
                <element signature="e#6130#6168#0" expanded="false" />
                <element signature="e#6195#6367#0" expanded="false" />
                <element signature="e#6195#6346#1" expanded="false" />
                <element signature="e#6425#6585#0" expanded="false" />
                <element signature="e#6425#6530#1" expanded="false" />
                <element signature="e#6633#6801#0" expanded="false" />
                <element signature="e#6633#6732#1" expanded="false" />
                <element signature="e#6866#6934#0" expanded="false" />
                <element signature="e#6937#7022#0" expanded="false" />
                <element signature="e#7798#14319#0" expanded="false" />
                <element signature="e#8373#8888#0" expanded="false" />
                <element signature="e#8961#10099#0" expanded="false" />
                <element signature="e#8961#10065#1" expanded="false" />
                <element signature="e#10176#12037#0" expanded="false" />
                <element signature="e#10176#10683#1" expanded="false" />
                <element signature="e#11464#11486#0" expanded="false" />
                <element signature="e#12082#14319#0" expanded="false" />
                <element signature="e#12082#12605#1" expanded="false" />
                <element signature="e#13095#13225#0" expanded="false" />
                <element signature="e#13493#13558#0" expanded="false" />
                <element signature="e#13703#13904#0" expanded="false" />
                <element signature="e#13970#14173#0" expanded="false" />
                <element signature="e#14354#14703#0" expanded="false" />
                <element signature="e#14417#14564#0" expanded="false" />
                <element signature="e#14618#14703#0" expanded="false" />
                <element signature="e#14741#16142#0" expanded="false" />
                <element signature="e#14741#14864#1" expanded="false" />
                <element signature="e#14918#15521#0" expanded="false" />
                <element signature="e#15296#15475#0" expanded="false" />
                <element signature="e#15575#16142#0" expanded="false" />
                <element signature="e#16175#17702#0" expanded="false" />
                <element signature="e#16175#16428#1" expanded="false" />
                <element signature="e#16473#16967#0" expanded="false" />
                <element signature="e#16768#16921#0" expanded="false" />
                <element signature="e#17021#17702#0" expanded="false" />
                <element signature="e#17021#17254#1" expanded="false" />
                <element signature="e#17517#17562#0" expanded="false" />
                <element signature="e#17734#19110#0" expanded="false" />
                <element signature="e#17817#18288#0" expanded="false" />
                <element signature="e#18111#18242#0" expanded="false" />
                <element signature="e#18342#19110#0" expanded="false" />
                <element signature="e#18403#18473#0" expanded="false" />
                <element signature="e#18731#18812#0" expanded="false" />
                <element signature="e#19143#20655#0" expanded="false" />
                <element signature="e#19143#19295#1" expanded="false" />
                <element signature="e#19340#19933#0" expanded="false" />
                <element signature="e#19615#19761#0" expanded="false" />
                <element signature="e#19987#20655#0" expanded="false" />
                <element signature="e#19987#20169#1" expanded="false" />
                <element signature="e#20200#20265#0" expanded="false" />
                <element signature="e#20460#20473#0" expanded="false" />
                <element signature="e#20687#20840#1" expanded="false" />
                <element signature="e#20885#21316#0" expanded="false" />
                <element signature="e#21375#21570#0" expanded="false" />
                <element signature="e#21375#21426#1" expanded="false" />
                <element signature="e#21729#26857#0" expanded="false" />
                <element signature="e#22493#23355#0" expanded="false" />
                <element signature="e#23428#23586#0" expanded="false" />
                <element signature="e#23428#23573#1" expanded="false" />
                <element signature="e#23592#23661#0" expanded="false" />
                <element signature="e#23786#24816#0" expanded="false" />
                <element signature="e#23786#24184#1" expanded="false" />
                <element signature="e#24616#24690#0" expanded="false" />
                <element signature="e#24822#24893#0" expanded="false" />
                <element signature="e#24985#26857#0" expanded="false" />
                <element signature="e#24985#25479#1" expanded="false" />
                <element signature="e#25936#25989#0" expanded="false" />
                <element signature="e#26431#26460#0" expanded="false" />
                <element signature="e#26549#26804#0" expanded="false" />
                <element signature="e#26897#27250#0" expanded="false" />
                <element signature="e#26963#27125#0" expanded="false" />
                <element signature="e#27178#27250#0" expanded="false" />
                <element signature="e#27291#27664#0" expanded="false" />
                <element signature="e#27375#27543#0" expanded="false" />
                <element signature="e#27596#27664#0" expanded="false" />
                <element signature="e#27705#28455#0" expanded="false" />
                <element signature="e#27826#27999#0" expanded="false" />
                <element signature="e#28052#28452#0" expanded="false" />
                <element signature="e#28076#28180#0" expanded="false" />
                <element signature="e#28237#28387#0" expanded="false" />
                <element signature="e#28581#34139#0" expanded="false" />
                <element signature="e#28581#29125#1" expanded="false" />
                <element signature="e#29170#29425#0" expanded="false" />
                <element signature="e#29287#29424#0" expanded="false" />
                <element signature="e#29431#29485#0" expanded="false" />
                <element signature="e#29673#30077#0" expanded="false" />
                <element signature="e#30132#30715#0" expanded="false" />
                <element signature="e#30228#30461#0" expanded="false" />
                <element signature="e#30488#30715#0" expanded="false" />
                <element signature="e#30768#33619#0" expanded="false" />
                <element signature="e#30768#30989#1" expanded="false" />
                <element signature="e#31056#31150#0" expanded="false" />
                <element signature="e#31316#33499#0" expanded="false" />
                <element signature="e#31840#31948#0" expanded="false" />
                <element signature="e#32116#32221#0" expanded="false" />
                <element signature="e#32631#32656#0" expanded="false" />
                <element signature="e#32789#32914#0" expanded="false" />
                <element signature="e#33053#33337#0" expanded="false" />
                <element signature="e#33526#33606#0" expanded="false" />
                <element signature="e#33672#34139#0" expanded="false" />
                <element signature="e#33780#34051#0" expanded="false" />
                <element signature="e#33829#33953#0" expanded="false" />
                <element signature="e#34169#35725#0" expanded="false" />
                <element signature="e#34169#34565#1" expanded="false" />
                <element signature="e#35100#35656#0" expanded="false" />
                <element signature="e#35721#35725#0" expanded="false" />
                <element signature="e#35756#36040#0" expanded="false" />
                <element signature="e#35820#35964#0" expanded="false" />
                <element signature="e#36009#36040#0" expanded="false" />
                <element signature="e#36073#37575#0" expanded="false" />
                <element signature="e#36199#36529#0" expanded="false" />
                <element signature="e#36574#37572#0" expanded="false" />
                <element signature="e#36574#36863#1" expanded="false" />
                <element signature="e#36903#37056#0" expanded="false" />
                <element signature="e#37575#37582#0" expanded="false" />
                <element signature="e#37875#38746#0" expanded="false" />
                <element signature="e#37875#38365#1" expanded="false" />
                <element signature="e#38371#38423#0" expanded="false" />
                <element signature="e#38505#38570#0" expanded="false" />
                <element signature="e#38749#38827#0" expanded="false" />
                <element signature="e#38900#39133#0" expanded="false" />
                <element signature="e#38900#39070#1" expanded="false" />
                <element signature="e#39183#39651#0" expanded="false" />
                <element signature="e#39183#39333#1" expanded="false" />
                <element signature="e#39517#39636#0" expanded="false" />
                <element signature="e#39682#39969#0" expanded="false" />
                <element signature="e#39682#39882#1" expanded="false" />
                <element signature="e#39992#40376#0" expanded="false" />
                <element signature="e#39992#40199#1" expanded="false" />
                <element signature="e#40399#60276#0" expanded="false" />
                <element signature="e#40399#41036#1" expanded="false" />
                <element signature="e#41225#44912#0" expanded="false" />
                <element signature="e#41225#41508#1" expanded="false" />
                <element signature="e#41517#41524#0" expanded="false" />
                <element signature="e#41613#41622#0" expanded="false" />
                <element signature="e#42059#42856#0" expanded="false" />
                <element signature="e#42719#42847#0" expanded="false" />
                <element signature="e#42856#42917#0" expanded="false" />
                <element signature="e#43024#43077#0" expanded="false" />
                <element signature="e#43496#44220#0" expanded="false" />
                <element signature="e#44082#44220#0" expanded="false" />
                <element signature="e#44571#44912#0" expanded="false" />
                <element signature="e#44833#44912#0" expanded="false" />
                <element signature="e#44958#44977#0" expanded="false" />
                <element signature="e#45026#45048#0" expanded="false" />
                <element signature="e#45093#45111#0" expanded="false" />
                <element signature="e#45161#45286#0" expanded="false" />
                <element signature="e#45292#45345#0" expanded="false" />
                <element signature="e#45667#46212#0" expanded="false" />
                <element signature="e#45739#46132#0" expanded="false" />
                <element signature="e#46090#46132#0" expanded="false" />
                <element signature="e#46299#47694#0" expanded="false" />
                <element signature="e#46299#46524#1" expanded="false" />
                <element signature="e#46573#47593#0" expanded="false" />
                <element signature="e#46893#47025#0" expanded="false" />
                <element signature="e#47075#47252#0" expanded="false" />
                <element signature="e#47305#47414#0" expanded="false" />
                <element signature="e#47468#47593#0" expanded="false" />
                <element signature="e#47798#48197#0" expanded="false" />
                <element signature="e#47898#48197#0" expanded="false" />
                <element signature="e#47991#48074#0" expanded="false" />
                <element signature="e#48126#48197#0" expanded="false" />
                <element signature="e#48240#48655#0" expanded="false" />
                <element signature="e#48319#48613#0" expanded="false" />
                <element signature="e#48424#48495#0" expanded="false" />
                <element signature="e#48547#48613#0" expanded="false" />
                <element signature="e#48661#48712#0" expanded="false" />
                <element signature="e#48768#50008#0" expanded="false" />
                <element signature="e#48768#48957#1" expanded="false" />
                <element signature="e#49097#49110#0" expanded="false" />
                <element signature="e#50014#50102#0" expanded="false" />
                <element signature="e#50314#54329#0" expanded="false" />
                <element signature="e#50314#50609#1" expanded="false" />
                <element signature="e#50618#50658#0" expanded="false" />
                <element signature="e#51218#51364#0" expanded="false" />
                <element signature="e#51373#51431#0" expanded="false" />
                <element signature="e#51565#51629#0" expanded="false" />
                <element signature="e#51808#51863#0" expanded="false" />
                <element signature="e#52114#52385#0" expanded="false" />
                <element signature="e#52114#52144#0" expanded="false" />
                <element signature="e#52274#52300#0" expanded="false" />
                <element signature="e#52394#52451#0" expanded="false" />
                <element signature="e#52574#52644#0" expanded="false" />
                <element signature="e#52893#53023#0" expanded="false" />
                <element signature="e#53032#53092#0" expanded="false" />
                <element signature="e#53220#53294#0" expanded="false" />
                <element signature="e#53773#53840#0" expanded="false" />
                <element signature="e#53989#54081#0" expanded="false" />
                <element signature="e#54335#54369#0" expanded="false" />
                <element signature="e#54456#54866#0" expanded="false" />
                <element signature="e#54456#54820#1" expanded="false" />
                <element signature="e#54944#55383#0" expanded="false" />
                <element signature="e#54944#55051#1" expanded="false" />
                <element signature="e#55141#55236#0" expanded="false" />
                <element signature="e#55263#55383#0" expanded="false" />
                <element signature="e#55442#55477#0" expanded="false" />
                <element signature="e#55526#57578#0" expanded="false" />
                <element signature="e#55526#55717#1" expanded="false" />
                <element signature="e#56067#56632#0" expanded="false" />
                <element signature="e#56067#56088#0" expanded="false" />
                <element signature="e#56687#57565#0" expanded="false" />
                <element signature="e#56830#57075#0" expanded="false" />
                <element signature="e#56830#56888#0" expanded="false" />
                <element signature="e#57130#57493#0" expanded="false" />
                <element signature="e#57130#57187#0" expanded="false" />
                <element signature="e#57631#58127#0" expanded="false" />
                <element signature="e#57631#57773#1" expanded="false" />
                <element signature="e#57947#58100#0" expanded="false" />
                <element signature="e#58177#58374#0" expanded="false" />
                <element signature="e#58222#58374#0" expanded="false" />
                <element signature="e#58429#60276#0" expanded="false" />
                <element signature="e#58429#58886#1" expanded="false" />
                <element signature="e#58952#58987#0" expanded="false" />
                <element signature="e#59066#59118#0" expanded="false" />
                <element signature="e#59374#60168#0" expanded="false" />
                <element signature="e#59405#59430#0" expanded="false" />
                <element signature="e#59499#59545#0" expanded="false" />
                <element signature="e#59590#59638#0" expanded="false" />
                <element signature="e#59682#59815#0" expanded="false" />
                <element signature="e#59867#60168#0" expanded="false" />
                <element signature="e#59973#60020#0" expanded="false" />
                <element signature="e#60063#60168#0" expanded="false" />
                <marker date="1583858508639" expanded="false" signature="20682:21570" ph="..." />
>>>>>>> 06902e95
              </folding>
            </state>
          </provider>
        </entry>
      </file>
      <file leaf-file-name="history.py" pinned="false" current-in-tab="false">
        <entry file="file://$PROJECT_DIR$/qteasy/history.py">
          <provider selected="true" editor-type-id="text-editor">
<<<<<<< HEAD
            <state relative-caret-position="232">
              <caret line="113" column="37" lean-forward="false" selection-start-line="113" selection-start-column="37" selection-end-line="113" selection-end-column="37" />
              <folding>
                <element signature="e#143#217#0" expanded="false" />
                <element signature="e#355#611#1" expanded="false" />
                <element signature="e#691#2365#0" expanded="false" />
                <element signature="e#691#844#1" expanded="false" />
                <element signature="e#2050#2135#0" expanded="false" />
                <element signature="e#2411#2430#0" expanded="false" />
                <element signature="e#2476#2495#0" expanded="false" />
                <element signature="e#2611#2631#0" expanded="false" />
                <element signature="e#2676#2693#0" expanded="false" />
                <element signature="e#2737#2754#0" expanded="false" />
                <element signature="e#2800#2817#0" expanded="false" />
                <element signature="e#2866#2886#0" expanded="false" />
                <element signature="e#2932#2952#0" expanded="false" />
                <element signature="e#2999#3019#0" expanded="false" />
                <element signature="e#3071#3091#0" expanded="false" />
                <element signature="e#3136#3186#0" expanded="false" />
                <element signature="e#3234#5596#0" expanded="false" />
                <element signature="e#3234#3587#1" expanded="false" />
                <element signature="e#5634#5687#0" expanded="false" />
                <element signature="e#5717#5859#0" expanded="false" />
                <element signature="e#5901#5990#0" expanded="false" />
                <element signature="e#6056#6197#0" expanded="false" />
                <element signature="e#6249#6449#0" expanded="false" />
                <element signature="e#6249#6341#1" expanded="false" />
                <element signature="e#6483#6610#0" expanded="false" />
                <element signature="e#6483#6610#2" expanded="false" />
                <element signature="e#6651#6888#1" expanded="false" />
                <element signature="e#7416#22295#0" expanded="false" />
                <element signature="e#7474#7588#1" expanded="false" />
                <element signature="e#7593#7599#0" expanded="false" />
                <element signature="e#7794#7940#0" expanded="false" />
                <element signature="e#7974#8821#0" expanded="false" />
                <element signature="e#7974#8007#0" expanded="false" />
                <element signature="e#8600#8627#0" expanded="false" />
                <element signature="e#8902#8928#0" expanded="false" />
                <element signature="e#8997#9028#0" expanded="false" />
                <element signature="e#9096#9125#0" expanded="false" />
                <element signature="e#9187#9214#0" expanded="false" />
                <element signature="e#9281#9309#0" expanded="false" />
                <element signature="e#9373#9396#0" expanded="false" />
                <element signature="e#9461#9482#0" expanded="false" />
                <element signature="e#9575#9620#0" expanded="false" />
                <element signature="e#9626#9646#0" expanded="false" />
                <element signature="e#10061#10839#0" expanded="false" />
                <element signature="e#10061#10364#1" expanded="false" />
                <element signature="e#10869#11252#0" expanded="false" />
                <element signature="e#10934#11196#0" expanded="false" />
                <element signature="e#11326#11816#0" expanded="false" />
                <element signature="e#11326#11338#0" expanded="false" />
                <element signature="e#11884#11940#0" expanded="false" />
                <element signature="e#12014#12471#0" expanded="false" />
                <element signature="e#12138#12471#0" expanded="false" />
                <element signature="e#12530#16246#0" expanded="false" />
                <element signature="e#12530#12561#0" expanded="false" />
                <element signature="e#12726#12776#0" expanded="false" />
                <element signature="e#12945#16246#0" expanded="false" />
                <element signature="e#13319#13428#0" expanded="false" />
                <element signature="e#13441#13513#0" expanded="false" />
                <element signature="e#14057#14088#0" expanded="false" />
                <element signature="e#14308#14609#0" expanded="false" />
                <element signature="e#14459#14596#0" expanded="false" />
                <element signature="e#14609#14661#0" expanded="false" />
                <element signature="e#14894#15853#0" expanded="false" />
                <element signature="e#14946#15679#0" expanded="false" />
                <element signature="e#15274#15679#0" expanded="false" />
                <element signature="e#15471#15488#0" expanded="false" />
                <element signature="e#15724#15853#0" expanded="false" />
                <element signature="e#15998#16222#0" expanded="false" />
                <element signature="e#16286#16364#0" expanded="false" />
                <element signature="e#16405#16797#0" expanded="false" />
                <element signature="e#16467#16702#0" expanded="false" />
                <element signature="e#16860#17542#0" expanded="false" />
                <element signature="e#16992#17360#0" expanded="false" />
                <element signature="e#17013#17225#0" expanded="false" />
                <element signature="e#17262#17360#0" expanded="false" />
                <element signature="e#17387#17512#0" expanded="false" />
                <element signature="e#17592#18259#0" expanded="false" />
                <element signature="e#17668#18259#0" expanded="false" />
                <element signature="e#17721#18193#0" expanded="false" />
                <element signature="e#17965#18038#0" expanded="false" />
                <element signature="e#18081#18158#0" expanded="false" />
                <element signature="e#18318#19530#0" expanded="false" />
                <element signature="e#18318#18347#0" expanded="false" />
                <element signature="e#19407#19426#0" expanded="false" />
                <element signature="e#19627#19833#0" expanded="false" />
                <element signature="e#19873#19958#0" expanded="false" />
                <element signature="e#20025#20375#0" expanded="false" />
                <element signature="e#20025#20056#0" expanded="false" />
                <element signature="e#20228#20353#0" expanded="false" />
                <element signature="e#20443#21609#0" expanded="false" />
                <element signature="e#20443#20462#0" expanded="false" />
                <element signature="e#21079#21535#0" expanded="false" />
                <element signature="e#21150#21509#0" expanded="false" />
                <element signature="e#21668#21915#0" expanded="false" />
                <element signature="e#21965#22295#0" expanded="false" />
                <element signature="e#22037#22088#0" expanded="false" />
                <element signature="e#22172#22219#0" expanded="false" />
                <marker date="1584257629060" expanded="false" signature="10639:10839" ph="..." />
=======
            <state relative-caret-position="1497">
              <caret line="325" column="81" lean-forward="false" selection-start-line="325" selection-start-column="81" selection-end-line="325" selection-end-column="81" />
              <folding>
                <element signature="e#130#204#0" expanded="false" />
                <element signature="e#342#5649#0" expanded="false" />
                <element signature="e#342#598#1" expanded="false" />
                <element signature="e#678#2352#0" expanded="false" />
                <element signature="e#678#831#1" expanded="false" />
                <element signature="e#2037#2122#0" expanded="false" />
                <element signature="e#2398#2417#0" expanded="false" />
                <element signature="e#2463#2482#0" expanded="false" />
                <element signature="e#2528#2547#0" expanded="false" />
                <element signature="e#2598#2618#0" expanded="false" />
                <element signature="e#2663#2680#0" expanded="false" />
                <element signature="e#2724#2741#0" expanded="false" />
                <element signature="e#2787#2804#0" expanded="false" />
                <element signature="e#2853#2873#0" expanded="false" />
                <element signature="e#2919#2939#0" expanded="false" />
                <element signature="e#2986#3006#0" expanded="false" />
                <element signature="e#3058#3078#0" expanded="false" />
                <element signature="e#3123#3173#0" expanded="false" />
                <element signature="e#3221#5048#0" expanded="false" />
                <element signature="e#3221#3574#1" expanded="false" />
                <element signature="e#3932#4146#0" expanded="false" />
                <element signature="e#3967#4052#0" expanded="false" />
                <element signature="e#4262#4380#0" expanded="false" />
                <element signature="e#4407#4544#0" expanded="false" />
                <element signature="e#4554#4632#0" expanded="false" />
                <element signature="e#5086#5139#0" expanded="false" />
                <element signature="e#5169#5311#0" expanded="false" />
                <element signature="e#5353#5442#0" expanded="false" />
                <element signature="e#5508#5649#0" expanded="false" />
                <element signature="e#5701#5901#0" expanded="false" />
                <element signature="e#5701#5793#1" expanded="false" />
                <element signature="e#5935#6062#0" expanded="false" />
                <element signature="e#5935#6062#2" expanded="false" />
                <element signature="e#6103#6846#0" expanded="false" />
                <element signature="e#6103#6340#1" expanded="false" />
                <element signature="e#6681#6816#0" expanded="false" />
                <element signature="e#6926#7040#1" expanded="false" />
                <element signature="e#7045#7051#0" expanded="false" />
                <element signature="e#7426#8273#0" expanded="false" />
                <element signature="e#7426#7459#0" expanded="false" />
                <element signature="e#8052#8079#0" expanded="false" />
                <element signature="e#8354#8380#0" expanded="false" />
                <element signature="e#8449#8480#0" expanded="false" />
                <element signature="e#8548#8577#0" expanded="false" />
                <element signature="e#8639#8666#0" expanded="false" />
                <element signature="e#8733#8761#0" expanded="false" />
                <element signature="e#8825#8848#0" expanded="false" />
                <element signature="e#8913#8934#0" expanded="false" />
                <element signature="e#9027#9072#0" expanded="false" />
                <element signature="e#9078#9098#0" expanded="false" />
                <element signature="e#10440#10823#0" expanded="false" />
                <element signature="e#10505#10767#0" expanded="false" />
                <element signature="e#10897#11387#0" expanded="false" />
                <element signature="e#10897#10909#0" expanded="false" />
                <element signature="e#11455#11511#0" expanded="false" />
                <element signature="e#11585#12042#0" expanded="false" />
                <element signature="e#11709#12042#0" expanded="false" />
                <element signature="e#12101#15817#0" expanded="false" />
                <element signature="e#12101#12132#0" expanded="false" />
                <element signature="e#12297#12347#0" expanded="false" />
                <element signature="e#12516#15817#0" expanded="false" />
                <element signature="e#12890#12999#0" expanded="false" />
                <element signature="e#13012#13084#0" expanded="false" />
                <element signature="e#13628#13659#0" expanded="false" />
                <element signature="e#13879#14180#0" expanded="false" />
                <element signature="e#14030#14167#0" expanded="false" />
                <element signature="e#14180#14232#0" expanded="false" />
                <element signature="e#14465#15424#0" expanded="false" />
                <element signature="e#14517#15250#0" expanded="false" />
                <element signature="e#14845#15250#0" expanded="false" />
                <element signature="e#15042#15059#0" expanded="false" />
                <element signature="e#15295#15424#0" expanded="false" />
                <element signature="e#15569#15793#0" expanded="false" />
                <element signature="e#15857#15935#0" expanded="false" />
                <element signature="e#15976#16368#0" expanded="false" />
                <element signature="e#16038#16273#0" expanded="false" />
                <element signature="e#16431#17113#0" expanded="false" />
                <element signature="e#16563#16931#0" expanded="false" />
                <element signature="e#16584#16796#0" expanded="false" />
                <element signature="e#16833#16931#0" expanded="false" />
                <element signature="e#16958#17083#0" expanded="false" />
                <element signature="e#17163#17830#0" expanded="false" />
                <element signature="e#17239#17830#0" expanded="false" />
                <element signature="e#17292#17764#0" expanded="false" />
                <element signature="e#17536#17609#0" expanded="false" />
                <element signature="e#17652#17729#0" expanded="false" />
                <element signature="e#17889#19101#0" expanded="false" />
                <element signature="e#17889#17918#0" expanded="false" />
                <element signature="e#18978#18997#0" expanded="false" />
                <element signature="e#19198#19404#0" expanded="false" />
                <element signature="e#19444#19529#0" expanded="false" />
                <element signature="e#19596#19946#0" expanded="false" />
                <element signature="e#19596#19627#0" expanded="false" />
                <element signature="e#19799#19924#0" expanded="false" />
                <element signature="e#20014#21180#0" expanded="false" />
                <element signature="e#20014#20033#0" expanded="false" />
                <element signature="e#20650#21106#0" expanded="false" />
                <element signature="e#20721#21080#0" expanded="false" />
                <element signature="e#21239#21486#0" expanded="false" />
                <element signature="e#21536#21866#0" expanded="false" />
                <element signature="e#21608#21659#0" expanded="false" />
                <element signature="e#21743#21790#0" expanded="false" />
>>>>>>> 06902e95
              </folding>
            </state>
          </provider>
        </entry>
      </file>
      <file leaf-file-name="__init__.py" pinned="false" current-in-tab="false">
        <entry file="file://$PROJECT_DIR$/qteasy/__init__.py">
          <provider selected="true" editor-type-id="text-editor">
<<<<<<< HEAD
            <state relative-caret-position="420">
              <caret line="21" column="0" lean-forward="false" selection-start-line="21" selection-start-column="0" selection-end-line="21" selection-end-column="0" />
              <folding>
                <element signature="e#1829#1892#0" expanded="false" />
                <element signature="e#2057#2366#0" expanded="false" />
                <element signature="e#2057#2303#1" expanded="false" />
                <element signature="e#2408#2545#0" expanded="false" />
                <element signature="e#2408#2514#1" expanded="false" />
                <element signature="e#2584#2824#0" expanded="false" />
                <element signature="e#2584#2796#1" expanded="false" />
                <element signature="e#2846#2976#0" expanded="false" />
                <element signature="e#2846#2945#1" expanded="false" />
                <element signature="e#3022#3178#0" expanded="false" />
                <element signature="e#3022#3143#1" expanded="false" />
                <element signature="e#3239#3516#0" expanded="false" />
                <element signature="e#3239#3475#1" expanded="false" />
                <element signature="e#3566#3780#0" expanded="false" />
                <element signature="e#3566#3735#1" expanded="false" />
                <element signature="e#3871#4105#0" expanded="false" />
                <element signature="e#3871#4043#1" expanded="false" />
                <element signature="e#4149#4274#0" expanded="false" />
                <element signature="e#4149#4235#1" expanded="false" />
                <element signature="e#4329#4486#0" expanded="false" />
                <element signature="e#4329#4443#1" expanded="false" />
                <element signature="e#4540#4712#0" expanded="false" />
                <element signature="e#4540#4663#1" expanded="false" />
                <element signature="e#4769#4955#0" expanded="false" />
                <element signature="e#4769#4903#1" expanded="false" />
                <element signature="e#4993#5121#0" expanded="false" />
                <element signature="e#4993#5087#1" expanded="false" />
                <element signature="e#5168#5339#0" expanded="false" />
                <element signature="e#5168#5297#1" expanded="false" />
                <element signature="e#5378#5522#0" expanded="false" />
                <element signature="e#5378#5487#1" expanded="false" />
                <element signature="e#5562#5697#0" expanded="false" />
                <element signature="e#5562#5661#1" expanded="false" />
                <element signature="e#5735#5866#0" expanded="false" />
                <element signature="e#5735#5832#1" expanded="false" />
                <element signature="e#5869#5932#0" expanded="false" />
                <element signature="e#6010#6197#0" expanded="false" />
                <element signature="e#6010#6152#1" expanded="false" />
                <element signature="e#6247#6444#0" expanded="false" />
                <element signature="e#6247#6398#1" expanded="false" />
                <element signature="e#6507#6703#0" expanded="false" />
                <element signature="e#6507#6649#1" expanded="false" />
                <element signature="e#6747#6908#0" expanded="false" />
                <element signature="e#6747#6868#1" expanded="false" />
                <element signature="e#6955#7095#0" expanded="false" />
                <element signature="e#6955#7052#1" expanded="false" />
                <element signature="e#7134#7280#0" expanded="false" />
                <element signature="e#7134#7242#1" expanded="false" />
                <element signature="e#7329#7496#0" expanded="false" />
                <element signature="e#7329#7451#1" expanded="false" />
                <element signature="e#7534#7668#0" expanded="false" />
                <element signature="e#7534#7634#1" expanded="false" />
                <element signature="e#7716#7892#0" expanded="false" />
                <element signature="e#7716#7848#1" expanded="false" />
                <element signature="e#7962#8251#0" expanded="false" />
                <element signature="e#7962#8190#1" expanded="false" />
                <element signature="e#8368#8778#0" expanded="false" />
                <element signature="e#8368#8676#1" expanded="false" />
                <element signature="e#8821#9046#0" expanded="false" />
                <element signature="e#8821#9006#1" expanded="false" />
                <element signature="e#9103#9321#0" expanded="false" />
                <element signature="e#9103#9268#1" expanded="false" />
                <element signature="e#9375#9578#0" expanded="false" />
                <element signature="e#9375#9528#1" expanded="false" />
                <element signature="e#9625#9775#0" expanded="false" />
                <element signature="e#9625#9732#1" expanded="false" />
                <element signature="e#9813#9921#0" expanded="false" />
                <element signature="e#9813#9887#1" expanded="false" />
                <element signature="e#9974#10148#0" expanded="false" />
                <element signature="e#9974#10099#1" expanded="false" />
                <element signature="e#10194#10342#0" expanded="false" />
                <element signature="e#10194#10300#1" expanded="false" />
                <element signature="e#10405#10594#0" expanded="false" />
                <element signature="e#10405#10540#1" expanded="false" />
                <element signature="e#10632#10774#0" expanded="false" />
                <element signature="e#10632#10740#1" expanded="false" />
                <element signature="e#10813#10968#0" expanded="false" />
                <element signature="e#10813#10933#1" expanded="false" />
                <element signature="e#11007#11147#0" expanded="false" />
                <element signature="e#11007#11112#1" expanded="false" />
                <element signature="e#11189#11346#0" expanded="false" />
                <element signature="e#11189#11308#1" expanded="false" />
                <element signature="e#11384#11507#0" expanded="false" />
                <element signature="e#11384#11473#1" expanded="false" />
                <element signature="e#11623#11968#0" expanded="false" />
                <element signature="e#11623#11863#1" expanded="false" />
                <element signature="e#12053#12326#0" expanded="false" />
                <element signature="e#12053#12248#1" expanded="false" />
                <element signature="e#12417#12694#0" expanded="false" />
                <element signature="e#12417#12613#1" expanded="false" />
                <element signature="e#12733#12883#0" expanded="false" />
                <element signature="e#12733#12848#1" expanded="false" />
                <element signature="e#12967#13209#0" expanded="false" />
                <element signature="e#12967#13134#1" expanded="false" />
                <element signature="e#13260#13418#0" expanded="false" />
                <element signature="e#13260#13371#1" expanded="false" />
                <element signature="e#13421#13484#0" expanded="false" />
                <element signature="e#13551#13702#0" expanded="false" />
                <element signature="e#13551#13662#1" expanded="false" />
                <element signature="e#13775#14005#0" expanded="false" />
                <element signature="e#13775#13938#1" expanded="false" />
                <element signature="e#14036#14128#0" expanded="false" />
                <element signature="e#14036#14098#1" expanded="false" />
                <element signature="e#14131#14160#0" expanded="false" />
                <element signature="e#14233#14395#0" expanded="false" />
                <element signature="e#14233#14350#1" expanded="false" />
                <element signature="e#14445#14619#0" expanded="false" />
                <element signature="e#14445#14573#1" expanded="false" />
                <element signature="e#14656#14778#0" expanded="false" />
                <element signature="e#14656#14742#1" expanded="false" />
                <element signature="e#14781#14810#0" expanded="false" />
                <element signature="e#14882#15030#0" expanded="false" />
                <element signature="e#14882#14987#1" expanded="false" />
                <element signature="e#15062#15163#0" expanded="false" />
                <element signature="e#15062#15132#1" expanded="false" />
                <element signature="e#15202#15329#0" expanded="false" />
                <element signature="e#15202#15291#1" expanded="false" />
                <element signature="e#15368#15502#0" expanded="false" />
                <element signature="e#15368#15464#1" expanded="false" />
                <element signature="e#15505#15544#0" expanded="false" />
                <element signature="e#15594#15708#0" expanded="false" />
                <element signature="e#15594#15678#1" expanded="false" />
                <element signature="e#15738#15850#0" expanded="false" />
                <element signature="e#15738#15821#1" expanded="false" />
                <element signature="e#15879#16015#0" expanded="false" />
                <element signature="e#15879#15987#1" expanded="false" />
                <element signature="e#16042#16139#0" expanded="false" />
                <element signature="e#16042#16113#1" expanded="false" />
                <element signature="e#16171#16284#0" expanded="false" />
                <element signature="e#16171#16253#1" expanded="false" />
                <element signature="e#16287#16338#0" expanded="false" />
                <element signature="e#16405#16550#0" expanded="false" />
                <element signature="e#16405#16506#1" expanded="false" />
                <element signature="e#16600#16758#0" expanded="false" />
                <element signature="e#16600#16709#1" expanded="false" />
                <element signature="e#16804#16961#0" expanded="false" />
                <element signature="e#16804#16916#1" expanded="false" />
                <element signature="e#17011#17169#0" expanded="false" />
                <element signature="e#17011#17120#1" expanded="false" />
                <element signature="e#17216#17375#0" expanded="false" />
                <element signature="e#17216#17329#1" expanded="false" />
                <element signature="e#17427#17594#0" expanded="false" />
                <element signature="e#17427#17543#1" expanded="false" />
                <element signature="e#17647#17821#0" expanded="false" />
                <element signature="e#17647#17769#1" expanded="false" />
                <element signature="e#17873#18030#0" expanded="false" />
                <element signature="e#17873#17979#1" expanded="false" />
                <element signature="e#18081#18236#0" expanded="false" />
                <element signature="e#18081#18186#1" expanded="false" />
                <element signature="e#18283#18430#0" expanded="false" />
                <element signature="e#18283#18384#1" expanded="false" />
                <element signature="e#18478#18626#0" expanded="false" />
                <element signature="e#18478#18579#1" expanded="false" />
                <element signature="e#18680#18841#0" expanded="false" />
                <element signature="e#18680#18788#1" expanded="false" />
                <element signature="e#18896#19065#0" expanded="false" />
                <element signature="e#18896#19011#1" expanded="false" />
                <element signature="e#19117#19273#0" expanded="false" />
                <element signature="e#19117#19222#1" expanded="false" />
                <element signature="e#19326#19486#0" expanded="false" />
                <element signature="e#19326#19434#1" expanded="false" />
                <element signature="e#19529#19667#0" expanded="false" />
                <element signature="e#19529#19625#1" expanded="false" />
                <element signature="e#19714#19861#0" expanded="false" />
                <element signature="e#19714#19815#1" expanded="false" />
                <element signature="e#19913#20070#0" expanded="false" />
                <element signature="e#19913#20019#1" expanded="false" />
                <element signature="e#20118#20274#0" expanded="false" />
                <element signature="e#20118#20227#1" expanded="false" />
                <element signature="e#20328#20490#0" expanded="false" />
                <element signature="e#20328#20437#1" expanded="false" />
                <element signature="e#20540#20693#0" expanded="false" />
                <element signature="e#20540#20644#1" expanded="false" />
                <element signature="e#20748#20930#0" expanded="false" />
                <element signature="e#20748#20876#1" expanded="false" />
                <element signature="e#20983#21142#0" expanded="false" />
                <element signature="e#20983#21090#1" expanded="false" />
                <element signature="e#21187#21329#0" expanded="false" />
                <element signature="e#21187#21285#1" expanded="false" />
                <element signature="e#21378#21529#0" expanded="false" />
                <element signature="e#21378#21481#1" expanded="false" />
                <element signature="e#21574#21724#0" expanded="false" />
                <element signature="e#21574#21680#1" expanded="false" />
                <element signature="e#21774#21935#0" expanded="false" />
                <element signature="e#21774#21886#1" expanded="false" />
                <element signature="e#21982#22136#0" expanded="false" />
                <element signature="e#21982#22090#1" expanded="false" />
                <element signature="e#22182#22334#0" expanded="false" />
                <element signature="e#22182#22289#1" expanded="false" />
                <element signature="e#22383#22547#0" expanded="false" />
                <element signature="e#22383#22499#1" expanded="false" />
                <element signature="e#22598#22753#0" expanded="false" />
                <element signature="e#22598#22703#1" expanded="false" />
                <element signature="e#22807#22973#0" expanded="false" />
                <element signature="e#22807#22920#1" expanded="false" />
                <element signature="e#23018#23169#0" expanded="false" />
                <element signature="e#23018#23125#1" expanded="false" />
                <element signature="e#23222#23381#0" expanded="false" />
                <element signature="e#23222#23329#1" expanded="false" />
                <element signature="e#23427#23571#0" expanded="false" />
                <element signature="e#23427#23526#1" expanded="false" />
                <element signature="e#23625#23823#0" expanded="false" />
                <element signature="e#23625#23770#1" expanded="false" />
                <element signature="e#23874#24029#0" expanded="false" />
                <element signature="e#23874#23979#1" expanded="false" />
                <element signature="e#24082#24242#0" expanded="false" />
                <element signature="e#24082#24190#1" expanded="false" />
                <element signature="e#24289#24443#0" expanded="false" />
                <element signature="e#24289#24397#1" expanded="false" />
                <element signature="e#24490#24636#0" expanded="false" />
                <element signature="e#24490#24590#1" expanded="false" />
                <element signature="e#24686#24839#0" expanded="false" />
                <element signature="e#24686#24790#1" expanded="false" />
                <element signature="e#24885#25030#0" expanded="false" />
                <element signature="e#24885#24985#1" expanded="false" />
                <element signature="e#25084#25246#0" expanded="false" />
                <element signature="e#25084#25193#1" expanded="false" />
                <element signature="e#25296#25449#0" expanded="false" />
                <element signature="e#25296#25400#1" expanded="false" />
                <element signature="e#25494#25645#0" expanded="false" />
                <element signature="e#25494#25601#1" expanded="false" />
                <element signature="e#25692#25846#0" expanded="false" />
                <element signature="e#25692#25800#1" expanded="false" />
                <element signature="e#25896#26049#0" expanded="false" />
                <element signature="e#25896#26000#1" expanded="false" />
                <element signature="e#26104#26278#0" expanded="false" />
                <element signature="e#26104#26224#1" expanded="false" />
                <element signature="e#26332#26493#0" expanded="false" />
                <element signature="e#26332#26440#1" expanded="false" />
                <element signature="e#26544#26699#0" expanded="false" />
                <element signature="e#26544#26649#1" expanded="false" />
                <element signature="e#26747#26903#0" expanded="false" />
                <element signature="e#26747#26856#1" expanded="false" />
                <element signature="e#26953#27106#0" expanded="false" />
                <element signature="e#26953#27057#1" expanded="false" />
                <element signature="e#27159#27318#0" expanded="false" />
                <element signature="e#27159#27266#1" expanded="false" />
                <element signature="e#27370#27527#0" expanded="false" />
                <element signature="e#27370#27476#1" expanded="false" />
                <element signature="e#27572#27759#0" expanded="false" />
                <element signature="e#27572#27715#1" expanded="false" />
                <element signature="e#27807#27956#0" expanded="false" />
                <element signature="e#27807#27909#1" expanded="false" />
                <element signature="e#28004#28160#0" expanded="false" />
                <element signature="e#28004#28113#1" expanded="false" />
                <element signature="e#28206#28358#0" expanded="false" />
                <element signature="e#28206#28313#1" expanded="false" />
                <element signature="e#28409#28565#0" expanded="false" />
                <element signature="e#28409#28515#1" expanded="false" />
                <element signature="e#28619#28784#0" expanded="false" />
                <element signature="e#28619#28731#1" expanded="false" />
                <element signature="e#28839#29018#0" expanded="false" />
                <element signature="e#28839#28964#1" expanded="false" />
                <element signature="e#29021#29050#0" expanded="false" />
                <element signature="e#29114#29253#0" expanded="false" />
                <element signature="e#29114#29214#1" expanded="false" />
                <element signature="e#29298#29472#0" expanded="false" />
                <element signature="e#29298#29431#1" expanded="false" />
                <element signature="e#29516#29654#0" expanded="false" />
                <element signature="e#29516#29614#1" expanded="false" />
                <element signature="e#29704#29854#0" expanded="false" />
                <element signature="e#29704#29808#1" expanded="false" />
                <element signature="e#29908#30066#0" expanded="false" />
                <element signature="e#29908#30016#1" expanded="false" />
                <element signature="e#30116#30266#0" expanded="false" />
                <element signature="e#30116#30220#1" expanded="false" />
                <element signature="e#30315#30476#0" expanded="false" />
                <element signature="e#30315#30432#1" expanded="false" />
                <element signature="e#30514#30649#0" expanded="false" />
                <element signature="e#30514#30615#1" expanded="false" />
                <element signature="e#30695#30843#0" expanded="false" />
                <element signature="e#30695#30802#1" expanded="false" />
                <element signature="e#30846#30875#0" expanded="false" />
                <element signature="e#30926#31032#0" expanded="false" />
                <element signature="e#30926#31009#1" expanded="false" />
                <element signature="e#31056#31162#0" expanded="false" />
                <element signature="e#31056#31139#1" expanded="false" />
                <element signature="e#31186#31292#0" expanded="false" />
                <element signature="e#31186#31269#1" expanded="false" />
                <element signature="e#31316#31408#0" expanded="false" />
                <element signature="e#31316#31385#1" expanded="false" />
                <element signature="e#31431#31535#0" expanded="false" />
                <element signature="e#31431#31513#1" expanded="false" />
                <element signature="e#31559#31665#0" expanded="false" />
                <element signature="e#31559#31642#1" expanded="false" />
                <element signature="e#31688#31789#0" expanded="false" />
                <element signature="e#31688#31767#1" expanded="false" />
                <element signature="e#31814#31908#0" expanded="false" />
                <element signature="e#31814#31884#1" expanded="false" />
                <element signature="e#31930#32027#0" expanded="false" />
                <element signature="e#31930#32006#1" expanded="false" />
                <element signature="e#32052#32146#0" expanded="false" />
                <element signature="e#32052#32122#1" expanded="false" />
                <element signature="e#32169#32273#0" expanded="false" />
                <element signature="e#32169#32251#1" expanded="false" />
                <element signature="e#32297#32403#0" expanded="false" />
                <element signature="e#32297#32380#1" expanded="false" />
                <element signature="e#32427#32526#0" expanded="false" />
                <element signature="e#32427#32503#1" expanded="false" />
                <element signature="e#32549#32653#0" expanded="false" />
                <element signature="e#32549#32631#1" expanded="false" />
                <element signature="e#32677#32783#0" expanded="false" />
                <element signature="e#32677#32760#1" expanded="false" />
                <element signature="e#32786#32815#0" expanded="false" />
                <element signature="e#32868#32988#0" expanded="false" />
                <element signature="e#32868#32962#1" expanded="false" />
                <element signature="e#33015#33135#0" expanded="false" />
                <element signature="e#33015#33109#1" expanded="false" />
                <element signature="e#33173#33325#0" expanded="false" />
                <element signature="e#33173#33291#1" expanded="false" />
                <element signature="e#33368#33537#0" expanded="false" />
                <element signature="e#33368#33498#1" expanded="false" />
                <element signature="e#33575#33726#0" expanded="false" />
                <element signature="e#33575#33692#1" expanded="false" />
                <element signature="e#33769#33937#0" expanded="false" />
                <element signature="e#33769#33898#1" expanded="false" />
                <element signature="e#33978#34158#0" expanded="false" />
                <element signature="e#33978#34121#1" expanded="false" />
                <element signature="e#34204#34406#0" expanded="false" />
                <element signature="e#34204#34364#1" expanded="false" />
                <element signature="e#34434#34556#0" expanded="false" />
                <element signature="e#34434#34529#1" expanded="false" />
                <element signature="e#34583#34712#0" expanded="false" />
                <element signature="e#34583#34686#1" expanded="false" />
                <element signature="e#34750#34874#0" expanded="false" />
                <element signature="e#34750#34840#1" expanded="false" />
=======
            <state relative-caret-position="184">
              <caret line="10" column="0" lean-forward="false" selection-start-line="10" selection-start-column="0" selection-end-line="10" selection-end-column="0" />
              <folding>
                <element signature="e#16#35#0" expanded="true" />
>>>>>>> 06902e95
              </folding>
            </state>
          </provider>
        </entry>
      </file>
      <file leaf-file-name="__main__.py" pinned="false" current-in-tab="false">
        <entry file="file://$PROJECT_DIR$/qteasy/__main__.py">
          <provider selected="true" editor-type-id="text-editor">
<<<<<<< HEAD
            <state relative-caret-position="740">
              <caret line="38" column="45" lean-forward="true" selection-start-line="38" selection-start-column="45" selection-end-line="38" selection-end-column="45" />
              <folding>
                <element signature="e#32#57#0" expanded="true" />
                <element signature="e#440#555#1" expanded="false" />
                <element signature="e#1819#1963#0" expanded="false" />
                <element signature="e#1968#2003#0" expanded="false" />
                <element signature="e#2567#2639#0" expanded="false" />
                <element signature="e#2914#2960#0" expanded="false" />
                <element signature="e#3193#3204#0" expanded="false" />
              </folding>
=======
            <state relative-caret-position="713">
              <caret line="34" column="0" lean-forward="false" selection-start-line="34" selection-start-column="0" selection-end-line="34" selection-end-column="0" />
              <folding />
>>>>>>> 06902e95
            </state>
          </provider>
        </entry>
      </file>
    </leaf>
  </component>
  <component name="FileTemplateManagerImpl">
    <option name="RECENT_TEMPLATES">
      <list>
        <option value="Python Script" />
      </list>
    </option>
  </component>
  <component name="FindInProjectRecents">
    <findStrings>
      <find>_mask_to_signal</find>
      <find>_legalize</find>
      <find>_timing_blend_change</find>
      <find>_blend(</find>
      <find>__exp_to_blender</find>
      <find>_exp_to_blender</find>
      <find>_unify(</find>
      <find>numpy</find>
      <find>np</find>
      <find>talib.</find>
      <find>nan,</find>
      <find>test_data</find>
      <find>test_data_3D</find>
      <find>test_data_2D</find>
      <find>super</find>
      <find>ma</find>
      <find>macd</find>
      <find>参数</find>
      <find>输入：</find>
      <find>输入</find>
      <find>输出：</find>
      <find>param</find>
    </findStrings>
    <replaceStrings>
      <replace />
    </replaceStrings>
    <dirStrings>
      <dir>$PROJECT_DIR$/qteasy/operator</dir>
    </dirStrings>
  </component>
  <component name="Git.Settings">
    <option name="PREVIOUS_COMMIT_AUTHORS">
      <list>
        <option value="jackie PENG" />
      </list>
    </option>
    <option name="UPDATE_TYPE" value="REBASE" />
    <option name="RECENT_GIT_ROOT_PATH" value="$PROJECT_DIR$" />
    <option name="RECENT_BRANCH_BY_REPOSITORY">
      <map>
        <entry key="$PROJECT_DIR$" value="master" />
      </map>
    </option>
    <push-targets>
      <push-target-info target-remote="origin" target-branch="PyCharm" repo="$PROJECT_DIR$" source="master" />
    </push-targets>
    <favorite-branches>
      <branch-storage>
        <map>
          <entry type="REMOTE">
            <value>
              <list>
                <branch-info repo="$PROJECT_DIR$" source="origin/structure_test" />
              </list>
            </value>
          </entry>
        </map>
      </branch-storage>
    </favorite-branches>
    <excluded-from-favorite>
      <branch-storage>
        <map>
          <entry type="LOCAL">
            <value>
              <list>
                <branch-info repo="$PROJECT_DIR$" source="master" />
              </list>
            </value>
          </entry>
          <entry type="REMOTE">
            <value>
              <list>
                <branch-info repo="$PROJECT_DIR$" source="origin/master" />
              </list>
            </value>
          </entry>
        </map>
      </branch-storage>
    </excluded-from-favorite>
  </component>
  <component name="IdeDocumentHistory">
    <option name="CHANGED_PATHS">
      <list>
        <option value="$PROJECT_DIR$/QTEasy2.ipynb" />
        <option value="$PROJECT_DIR$/qteasy/app.py" />
        <option value="$PROJECT_DIR$/README.md" />
        <option value="$PROJECT_DIR$/docs/qteasy.md" />
        <option value="$PROJECT_DIR$/docs/Looper.md" />
        <option value="$PROJECT_DIR$/docs/optimizer.md" />
        <option value="$PROJECT_DIR$/docs/strategy.md" />
        <option value="$PROJECT_DIR$/docs/history.md" />
        <option value="$PROJECT_DIR$/docs/operator.md" />
        <option value="$PROJECT_DIR$/qteasy/history/history.py" />
        <option value="$PROJECT_DIR$/qteasy/app/strategy/strategy_template.py" />
        <option value="$PROJECT_DIR$/qteasy/app/strategy_template.py" />
        <option value="$PROJECT_DIR$/qteasy/app/strategy/timing_template.py" />
        <option value="$PROJECT_DIR$/qteasy/app/strategy/selecting_template.py" />
        <option value="$PROJECT_DIR$/qteasy/app/strategy/ricon_template.py" />
        <option value="$PROJECT_DIR$/qteasy/app/strategy/timing/timing_dma.py" />
        <option value="$PROJECT_DIR$/qteasy/app/strategy/timing/timing_trix.py" />
        <option value="$PROJECT_DIR$/qteasy/app/strategy/timing/timing_macd.py" />
        <option value="$PROJECT_DIR$/qteasy/app/strategy/timing/timing_crossline.py" />
        <option value="$PROJECT_DIR$/qteasy/app/strategy/timing/simple.py" />
        <option value="$PROJECT_DIR$/qteasy/app/strategy/ricon/simple.py" />
        <option value="$PROJECT_DIR$/qteasy/app/strategy/ricon/none.py" />
        <option value="$PROJECT_DIR$/qteasy/app/strategy/ricon/urgent.py" />
        <option value="$PROJECT_DIR$/qteasy/app/strategy/selecting/random.py" />
        <option value="$PROJECT_DIR$/qteasy/app/strategy/selecting/simple.py" />
        <option value="$PROJECT_DIR$/qteasy/app/strategy/selecting/trend.py" />
        <option value="$PROJECT_DIR$/qteasy/app/optim.py" />
        <option value="$PROJECT_DIR$/qteasy/app/looper.py" />
        <option value="$PROJECT_DIR$/qteasy/app/context.py" />
        <option value="$PROJECT_DIR$/qteasy/app/operator.py" />
        <option value="$PROJECT_DIR$/qteasy/application.py" />
        <option value="$PROJECT_DIR$/qteasy/app/__init__.py" />
        <option value="$PROJECT_DIR$/qteasy/__init__.py" />
        <option value="$PROJECT_DIR$/test.py" />
<<<<<<< HEAD
        <option value="$PROJECT_DIR$/qteasy/utilfuncs.py" />
        <option value="$PROJECT_DIR$/qteasy/core.py" />
=======
        <option value="$PROJECT_DIR$/qteasy/core.py" />
        <option value="$PROJECT_DIR$/qteasy/__main__.py" />
>>>>>>> 06902e95
        <option value="$PROJECT_DIR$/qteasy/history.py" />
        <option value="$PROJECT_DIR$/qteasy/operator.py" />
        <option value="$PROJECT_DIR$/qteasy/__main__.py" />
      </list>
    </option>
  </component>
  <component name="JsBuildToolGruntFileManager" detection-done="true" sorting="DEFINITION_ORDER" />
  <component name="JsBuildToolPackageJson" detection-done="true" sorting="DEFINITION_ORDER" />
  <component name="JsGulpfileManager">
    <detection-done>true</detection-done>
    <sorting>DEFINITION_ORDER</sorting>
  </component>
  <component name="ProjectFrameBounds" fullScreen="true">
    <option name="width" value="1440" />
    <option name="height" value="900" />
  </component>
  <component name="ProjectView">
    <navigator currentView="ProjectPane" proportions="" version="1">
      <flattenPackages />
      <showMembers />
      <showModules />
      <showLibraryContents />
      <hideEmptyPackages />
      <abbreviatePackageNames />
      <autoscrollToSource />
      <autoscrollFromSource />
      <sortByType />
      <manualOrder />
      <foldersAlwaysOnTop value="true" />
    </navigator>
    <panes>
      <pane id="Scratches" />
      <pane id="ProjectPane">
        <subPane>
          <expand>
            <path>
              <item name="qteasy" type="b2602c69:ProjectViewProjectNode" />
              <item name="qteasy" type="462c0819:PsiDirectoryNode" />
            </path>
            <path>
              <item name="qteasy" type="b2602c69:ProjectViewProjectNode" />
              <item name="qteasy" type="462c0819:PsiDirectoryNode" />
              <item name="qteasy" type="462c0819:PsiDirectoryNode" />
            </path>
          </expand>
          <select />
        </subPane>
      </pane>
      <pane id="Scope" />
    </panes>
  </component>
  <component name="PropertiesComponent">
    <property name="settings.editor.selected.configurable" value="editor.preferences.fonts.default" />
    <property name="WebServerToolWindowFactoryState" value="false" />
    <property name="full.screen.before.presentation.mode" value="true" />
    <property name="SearchEverywhereHistoryKey" value="utility&#9;null&#9;null" />
  </component>
  <component name="RecentsManager">
    <key name="MoveFile.RECENT_KEYS">
      <recent name="$PROJECT_DIR$/qteasy" />
      <recent name="$PROJECT_DIR$" />
      <recent name="$PROJECT_DIR$/qteasy/app" />
      <recent name="$PROJECT_DIR$/qteasy/operator" />
    </key>
  </component>
  <component name="RunDashboard">
    <option name="ruleStates">
      <list>
        <RuleState>
          <option name="name" value="ConfigurationTypeDashboardGroupingRule" />
        </RuleState>
        <RuleState>
          <option name="name" value="StatusDashboardGroupingRule" />
        </RuleState>
      </list>
    </option>
  </component>
  <component name="RunManager" selected="Python.__main__">
    <configuration name="Nosetests in test.py" type="tests" factoryName="Nosetests" temporary="true" nameIsGenerated="true">
      <option name="INTERPRETER_OPTIONS" value="" />
      <option name="PARENT_ENVS" value="true" />
      <envs />
      <option name="SDK_HOME" value="$USER_HOME$/anaconda/envs/py3/bin/python" />
      <option name="WORKING_DIRECTORY" value="$PROJECT_DIR$" />
      <option name="IS_MODULE_SDK" value="false" />
      <option name="ADD_CONTENT_ROOTS" value="true" />
      <option name="ADD_SOURCE_ROOTS" value="true" />
      <module name="qteasy" />
      <EXTENSION ID="PythonCoverageRunConfigurationExtension" enabled="false" sample_coverage="true" runner="coverage.py" />
      <option name="_new_regexPattern" value="&quot;&quot;" />
      <option name="_new_additionalArguments" value="&quot;&quot;" />
      <option name="_new_target" value="&quot;$PROJECT_DIR$/test.py&quot;" />
      <option name="_new_targetType" value="&quot;PATH&quot;" />
    </configuration>
    <configuration name="__main__" type="PythonConfigurationType" factoryName="Python" temporary="true">
      <option name="INTERPRETER_OPTIONS" value="" />
      <option name="PARENT_ENVS" value="true" />
      <envs>
        <env name="PYTHONUNBUFFERED" value="1" />
      </envs>
      <option name="SDK_HOME" value="$USER_HOME$/anaconda/envs/py3/bin/python" />
      <option name="WORKING_DIRECTORY" value="$PROJECT_DIR$/qteasy" />
      <option name="IS_MODULE_SDK" value="false" />
      <option name="ADD_CONTENT_ROOTS" value="true" />
      <option name="ADD_SOURCE_ROOTS" value="true" />
      <module name="qteasy" />
      <EXTENSION ID="PythonCoverageRunConfigurationExtension" enabled="false" sample_coverage="true" runner="coverage.py" />
      <option name="SCRIPT_NAME" value="$PROJECT_DIR$/qteasy/__main__.py" />
      <option name="PARAMETERS" value="" />
      <option name="SHOW_COMMAND_LINE" value="false" />
      <option name="EMULATE_TERMINAL" value="false" />
    </configuration>
    <configuration default="true" type="PyBehaveRunConfigurationType" factoryName="Behave">
      <option name="INTERPRETER_OPTIONS" value="" />
      <option name="PARENT_ENVS" value="true" />
      <envs />
      <option name="SDK_HOME" value="" />
      <option name="WORKING_DIRECTORY" value="" />
      <option name="IS_MODULE_SDK" value="false" />
      <option name="ADD_CONTENT_ROOTS" value="true" />
      <option name="ADD_SOURCE_ROOTS" value="true" />
      <module name="qteasy-git" />
      <EXTENSION ID="PythonCoverageRunConfigurationExtension" enabled="false" sample_coverage="true" runner="coverage.py" />
      <option name="ADDITIONAL_ARGS" value="" />
    </configuration>
    <configuration default="true" type="DjangoTestsConfigurationType" factoryName="Django tests">
      <option name="INTERPRETER_OPTIONS" value="" />
      <option name="PARENT_ENVS" value="true" />
      <envs>
        <env name="PYTHONUNBUFFERED" value="1" />
      </envs>
      <option name="SDK_HOME" value="" />
      <option name="WORKING_DIRECTORY" value="" />
      <option name="IS_MODULE_SDK" value="false" />
      <option name="ADD_CONTENT_ROOTS" value="true" />
      <option name="ADD_SOURCE_ROOTS" value="true" />
      <module name="qteasy-git" />
      <EXTENSION ID="PythonCoverageRunConfigurationExtension" enabled="false" sample_coverage="true" runner="coverage.py" />
      <option name="TARGET" value="" />
      <option name="SETTINGS_FILE" value="" />
      <option name="CUSTOM_SETTINGS" value="false" />
      <option name="USE_OPTIONS" value="false" />
      <option name="OPTIONS" value="" />
    </configuration>
    <configuration default="true" type="tests" factoryName="Doctests">
      <option name="INTERPRETER_OPTIONS" value="" />
      <option name="PARENT_ENVS" value="true" />
      <envs />
      <option name="SDK_HOME" value="" />
      <option name="WORKING_DIRECTORY" value="" />
      <option name="IS_MODULE_SDK" value="false" />
      <option name="ADD_CONTENT_ROOTS" value="true" />
      <option name="ADD_SOURCE_ROOTS" value="true" />
      <module name="qteasy-git" />
      <EXTENSION ID="PythonCoverageRunConfigurationExtension" enabled="false" sample_coverage="true" runner="coverage.py" />
      <option name="SCRIPT_NAME" value="" />
      <option name="CLASS_NAME" value="" />
      <option name="METHOD_NAME" value="" />
      <option name="FOLDER_NAME" value="" />
      <option name="TEST_TYPE" value="TEST_SCRIPT" />
      <option name="PATTERN" value="" />
      <option name="USE_PATTERN" value="false" />
    </configuration>
    <configuration default="true" type="PyLettuceRunConfigurationType" factoryName="Lettuce">
      <option name="INTERPRETER_OPTIONS" value="" />
      <option name="PARENT_ENVS" value="true" />
      <envs />
      <option name="SDK_HOME" value="" />
      <option name="WORKING_DIRECTORY" value="" />
      <option name="IS_MODULE_SDK" value="false" />
      <option name="ADD_CONTENT_ROOTS" value="true" />
      <option name="ADD_SOURCE_ROOTS" value="true" />
      <module name="qteasy-git" />
      <EXTENSION ID="PythonCoverageRunConfigurationExtension" enabled="false" sample_coverage="true" runner="coverage.py" />
      <option name="ADDITIONAL_ARGS" value="" />
    </configuration>
    <configuration default="true" type="PythonConfigurationType" factoryName="Python">
      <option name="INTERPRETER_OPTIONS" value="" />
      <option name="PARENT_ENVS" value="true" />
      <envs>
        <env name="PYTHONUNBUFFERED" value="1" />
      </envs>
      <option name="SDK_HOME" value="" />
      <option name="WORKING_DIRECTORY" value="" />
      <option name="IS_MODULE_SDK" value="false" />
      <option name="ADD_CONTENT_ROOTS" value="true" />
      <option name="ADD_SOURCE_ROOTS" value="true" />
      <module name="qteasy-git" />
      <EXTENSION ID="PythonCoverageRunConfigurationExtension" enabled="false" sample_coverage="true" runner="coverage.py" />
      <option name="SCRIPT_NAME" value="" />
      <option name="PARAMETERS" value="" />
      <option name="SHOW_COMMAND_LINE" value="false" />
      <option name="EMULATE_TERMINAL" value="false" />
    </configuration>
    <configuration default="true" type="Tox" factoryName="Tox">
      <option name="INTERPRETER_OPTIONS" value="" />
      <option name="PARENT_ENVS" value="true" />
      <envs />
      <option name="SDK_HOME" value="" />
      <option name="WORKING_DIRECTORY" value="" />
      <option name="IS_MODULE_SDK" value="false" />
      <option name="ADD_CONTENT_ROOTS" value="true" />
      <option name="ADD_SOURCE_ROOTS" value="true" />
      <EXTENSION ID="PythonCoverageRunConfigurationExtension" enabled="false" sample_coverage="true" runner="coverage.py" />
      <module name="qteasy-git" />
    </configuration>
    <configuration default="true" type="tests" factoryName="Nosetests">
      <option name="INTERPRETER_OPTIONS" value="" />
      <option name="PARENT_ENVS" value="true" />
      <envs />
      <option name="SDK_HOME" value="" />
      <option name="WORKING_DIRECTORY" value="" />
      <option name="IS_MODULE_SDK" value="false" />
      <option name="ADD_CONTENT_ROOTS" value="true" />
      <option name="ADD_SOURCE_ROOTS" value="true" />
      <module name="qteasy-git" />
      <EXTENSION ID="PythonCoverageRunConfigurationExtension" enabled="false" sample_coverage="true" runner="coverage.py" />
      <option name="_new_regexPattern" value="&quot;&quot;" />
      <option name="_new_additionalArguments" value="&quot;&quot;" />
      <option name="_new_target" value="&quot;&quot;" />
      <option name="_new_targetType" value="&quot;PATH&quot;" />
    </configuration>
    <configuration default="true" type="tests" factoryName="Unittests">
      <option name="INTERPRETER_OPTIONS" value="" />
      <option name="PARENT_ENVS" value="true" />
      <envs />
      <option name="SDK_HOME" value="" />
      <option name="WORKING_DIRECTORY" value="" />
      <option name="IS_MODULE_SDK" value="false" />
      <option name="ADD_CONTENT_ROOTS" value="true" />
      <option name="ADD_SOURCE_ROOTS" value="true" />
      <module name="qteasy-git" />
      <EXTENSION ID="PythonCoverageRunConfigurationExtension" enabled="false" sample_coverage="true" runner="coverage.py" />
      <option name="_new_additionalArguments" value="&quot;&quot;" />
      <option name="_new_target" value="&quot;&quot;" />
      <option name="_new_targetType" value="&quot;PATH&quot;" />
    </configuration>
    <configuration default="true" type="tests" factoryName="py.test">
      <option name="INTERPRETER_OPTIONS" value="" />
      <option name="PARENT_ENVS" value="true" />
      <envs />
      <option name="SDK_HOME" value="" />
      <option name="WORKING_DIRECTORY" value="" />
      <option name="IS_MODULE_SDK" value="false" />
      <option name="ADD_CONTENT_ROOTS" value="true" />
      <option name="ADD_SOURCE_ROOTS" value="true" />
      <module name="qteasy-git" />
      <EXTENSION ID="PythonCoverageRunConfigurationExtension" enabled="false" sample_coverage="true" runner="coverage.py" />
      <option name="_new_keywords" value="&quot;&quot;" />
      <option name="_new_additionalArguments" value="&quot;&quot;" />
      <option name="_new_target" value="&quot;&quot;" />
      <option name="_new_targetType" value="&quot;PATH&quot;" />
    </configuration>
    <configuration name="core" type="PythonConfigurationType" factoryName="Python" temporary="true">
      <option name="INTERPRETER_OPTIONS" value="" />
      <option name="PARENT_ENVS" value="true" />
      <envs>
        <env name="PYTHONUNBUFFERED" value="1" />
      </envs>
      <option name="SDK_HOME" value="" />
      <option name="WORKING_DIRECTORY" value="$PROJECT_DIR$/qteasy" />
      <option name="IS_MODULE_SDK" value="true" />
      <option name="ADD_CONTENT_ROOTS" value="true" />
      <option name="ADD_SOURCE_ROOTS" value="true" />
      <module name="qteasy" />
      <EXTENSION ID="PythonCoverageRunConfigurationExtension" enabled="false" sample_coverage="true" runner="coverage.py" />
      <option name="SCRIPT_NAME" value="$PROJECT_DIR$/qteasy/core.py" />
      <option name="PARAMETERS" value="" />
      <option name="SHOW_COMMAND_LINE" value="false" />
      <option name="EMULATE_TERMINAL" value="false" />
    </configuration>
    <configuration name="test" type="PythonConfigurationType" factoryName="Python" temporary="true">
      <option name="INTERPRETER_OPTIONS" value="" />
      <option name="PARENT_ENVS" value="true" />
      <envs>
        <env name="PYTHONUNBUFFERED" value="1" />
      </envs>
      <option name="SDK_HOME" value="" />
      <option name="WORKING_DIRECTORY" value="$PROJECT_DIR$" />
      <option name="IS_MODULE_SDK" value="true" />
      <option name="ADD_CONTENT_ROOTS" value="true" />
      <option name="ADD_SOURCE_ROOTS" value="true" />
      <module name="qteasy-git" />
      <EXTENSION ID="PythonCoverageRunConfigurationExtension" enabled="false" sample_coverage="true" runner="coverage.py" />
      <option name="SCRIPT_NAME" value="$PROJECT_DIR$/test.py" />
      <option name="PARAMETERS" value="" />
      <option name="SHOW_COMMAND_LINE" value="false" />
      <option name="EMULATE_TERMINAL" value="false" />
    </configuration>
    <list size="4">
      <item index="0" class="java.lang.String" itemvalue="Python.__main__" />
      <item index="1" class="java.lang.String" itemvalue="Python tests.Nosetests in test.py" />
      <item index="2" class="java.lang.String" itemvalue="Python.test" />
      <item index="3" class="java.lang.String" itemvalue="Python.core" />
    </list>
    <recent_temporary>
      <list size="4">
        <item index="0" class="java.lang.String" itemvalue="Python.__main__" />
        <item index="1" class="java.lang.String" itemvalue="Python tests.Nosetests in test.py" />
        <item index="2" class="java.lang.String" itemvalue="Python.core" />
        <item index="3" class="java.lang.String" itemvalue="Python.test" />
      </list>
    </recent_temporary>
  </component>
  <component name="ShelveChangesManager" show_recycled="false">
    <option name="remove_strategy" value="false" />
  </component>
  <component name="StructureViewFactory">
    <option name="AUTOSCROLL_FROM_SOURCE" value="true" />
  </component>
  <component name="SvnConfiguration">
    <configuration />
  </component>
  <component name="TaskManager">
    <task active="true" id="Default" summary="Default task">
      <changelist id="75394a47-6cd2-446f-929e-a0a7affc6456" name="Default" comment="" />
      <created>1581472497592</created>
      <option name="number" value="Default" />
      <option name="presentableId" value="Default" />
      <updated>1581472497592</updated>
    </task>
    <task id="LOCAL-00001" summary="first commit from pyCharm">
      <created>1581480029737</created>
      <option name="number" value="00001" />
      <option name="presentableId" value="LOCAL-00001" />
      <option name="project" value="LOCAL" />
      <updated>1581480029738</updated>
    </task>
    <task id="LOCAL-00002" summary="first commit from pyCharm">
      <created>1581480287953</created>
      <option name="number" value="00002" />
      <option name="presentableId" value="LOCAL-00002" />
      <option name="project" value="LOCAL" />
      <updated>1581480287953</updated>
    </task>
    <task id="LOCAL-00003" summary="commit from PyCharm in to new branch">
      <created>1581480515637</created>
      <option name="number" value="00003" />
      <option name="presentableId" value="LOCAL-00003" />
      <option name="project" value="LOCAL" />
      <updated>1581480515637</updated>
    </task>
    <task id="LOCAL-00004" summary="commit from PyCharm: added setup.py and test.py, re-run QTEasy2.ipynb from PyCharm, too">
      <created>1581486560488</created>
      <option name="number" value="00004" />
      <option name="presentableId" value="LOCAL-00004" />
      <option name="project" value="LOCAL" />
      <updated>1581486560488</updated>
    </task>
    <task id="LOCAL-00005" summary="created folder and package structure for the project, right now still not very clear why the structure should be set and how to achieve a good structure, but learning...&#10;files updated in folders, with codes copied to each .py files, and descriptions being copied to docs folder">
      <created>1581537546251</created>
      <option name="number" value="00005" />
      <option name="presentableId" value="LOCAL-00005" />
      <option name="project" value="LOCAL" />
      <updated>1581537546251</updated>
    </task>
    <task id="LOCAL-00006" summary="created new file context.py&#10;create new class context">
      <created>1581537736543</created>
      <option name="number" value="00006" />
      <option name="presentableId" value="LOCAL-00006" />
      <option name="project" value="LOCAL" />
      <updated>1581537736543</updated>
    </task>
    <task id="LOCAL-00007" summary="created new file context.py&#10;create new class context">
      <created>1581567821555</created>
      <option name="number" value="00007" />
      <option name="presentableId" value="LOCAL-00007" />
      <option name="project" value="LOCAL" />
      <updated>1581567821555</updated>
    </task>
    <task id="LOCAL-00008" summary="started to create test file for sub classes:&#10;- create test case for Space Class&#10;- added test case for creating space object">
      <created>1581947496765</created>
      <option name="number" value="00008" />
      <option name="presentableId" value="LOCAL-00008" />
      <option name="project" value="LOCAL" />
      <updated>1581947496765</updated>
    </task>
    <task id="LOCAL-00009" summary="created new file context.py&#10;create new class context">
      <created>1582264336066</created>
      <option name="number" value="00009" />
      <option name="presentableId" value="LOCAL-00009" />
      <option name="project" value="LOCAL" />
      <updated>1582264336066</updated>
    </task>
    <task id="LOCAL-00010" summary="created new file context.py&#10;create new class context">
      <created>1582292241932</created>
      <option name="number" value="00010" />
      <option name="presentableId" value="LOCAL-00010" />
      <option name="project" value="LOCAL" />
      <updated>1582292241932</updated>
    </task>
    <task id="LOCAL-00011" summary="Restructured files&#10;moved utility functions to utilfuncs.py&#10;moved class Strategy and Operator to operator.py&#10;tested and corrected bug">
      <created>1582296938287</created>
      <option name="number" value="00011" />
      <option name="presentableId" value="LOCAL-00011" />
      <option name="project" value="LOCAL" />
      <updated>1582296938287</updated>
    </task>
    <task id="LOCAL-00012" summary="Realized Rolling Loop for timing strategies:&#10;tested with 2D data (single data type), not yet tested for 3D data">
      <created>1582739049099</created>
      <option name="number" value="00012" />
      <option name="presentableId" value="LOCAL-00012" />
      <option name="project" value="LOCAL" />
      <updated>1582739049099</updated>
    </task>
    <option name="localTasksCounter" value="13" />
    <servers />
  </component>
  <component name="TestHistory">
    <history-entry file="Nosetests_in_test_py - 2020.02.21 at 21h 31m 05s.xml">
      <configuration name="Nosetests in test.py" configurationId="tests" />
    </history-entry>
    <history-entry file="Nosetests_in_test_py - 2020.02.21 at 21h 31m 47s.xml">
      <configuration name="Nosetests in test.py" configurationId="tests" />
    </history-entry>
    <history-entry file="Nosetests_in_test_py - 2020.02.21 at 21h 32m 28s.xml">
      <configuration name="Nosetests in test.py" configurationId="tests" />
    </history-entry>
    <history-entry file="Nosetests_in_test_py - 2020.02.21 at 21h 33m 52s.xml">
      <configuration name="Nosetests in test.py" configurationId="tests" />
    </history-entry>
    <history-entry file="Nosetests_in_test_py - 2020.03.01 at 17h 16m 19s.xml">
      <configuration name="Nosetests in test.py" configurationId="tests" />
    </history-entry>
    <history-entry file="Nosetests_in_test_py - 2020.03.01 at 17h 17m 54s.xml">
      <configuration name="Nosetests in test.py" configurationId="tests" />
    </history-entry>
    <history-entry file="Nosetests_in_test_py - 2020.03.01 at 17h 19m 55s.xml">
      <configuration name="Nosetests in test.py" configurationId="tests" />
    </history-entry>
    <history-entry file="Nosetests_in_test_py - 2020.03.01 at 17h 22m 12s.xml">
      <configuration name="Nosetests in test.py" configurationId="tests" />
    </history-entry>
    <history-entry file="Nosetests_in_test_py - 2020.03.01 at 17h 25m 09s.xml">
      <configuration name="Nosetests in test.py" configurationId="tests" />
    </history-entry>
    <history-entry file="Nosetests_in_test_py - 2020.03.01 at 17h 26m 08s.xml">
      <configuration name="Nosetests in test.py" configurationId="tests" />
    </history-entry>
  </component>
  <component name="TodoView">
    <todo-panel id="selected-file">
      <is-autoscroll-to-source value="true" />
    </todo-panel>
    <todo-panel id="all">
      <are-packages-shown value="true" />
      <is-autoscroll-to-source value="true" />
    </todo-panel>
  </component>
  <component name="ToolWindowManager">
    <frame x="0" y="0" width="1440" height="900" extended-state="0" />
    <editor active="true" />
    <layout>
      <window_info id="Project" active="false" anchor="left" auto_hide="false" internal_type="DOCKED" type="DOCKED" visible="false" show_stripe_button="true" weight="0.26180556" sideWeight="0.4917647" order="0" side_tool="false" content_ui="combo" />
      <window_info id="TODO" active="false" anchor="bottom" auto_hide="false" internal_type="DOCKED" type="DOCKED" visible="false" show_stripe_button="true" weight="0.32941177" sideWeight="0.5" order="6" side_tool="false" content_ui="tabs" />
      <window_info id="Event Log" active="false" anchor="bottom" auto_hide="false" internal_type="DOCKED" type="DOCKED" visible="false" show_stripe_button="true" weight="0.33" sideWeight="0.5" order="7" side_tool="true" content_ui="tabs" />
      <window_info id="Database" active="false" anchor="right" auto_hide="false" internal_type="DOCKED" type="DOCKED" visible="false" show_stripe_button="true" weight="0.3298611" sideWeight="0.5" order="4" side_tool="false" content_ui="tabs" />
      <window_info id="Version Control" active="false" anchor="bottom" auto_hide="false" internal_type="DOCKED" type="DOCKED" visible="false" show_stripe_button="true" weight="0.32941177" sideWeight="0.5" order="10" side_tool="false" content_ui="tabs" />
      <window_info id="Python Console" active="false" anchor="bottom" auto_hide="false" internal_type="DOCKED" type="DOCKED" visible="false" show_stripe_button="true" weight="0.32941177" sideWeight="0.5" order="8" side_tool="false" content_ui="tabs" />
      <window_info id="Run" active="false" anchor="bottom" auto_hide="false" internal_type="DOCKED" type="DOCKED" visible="false" show_stripe_button="true" weight="0.3164706" sideWeight="0.5" order="2" side_tool="false" content_ui="tabs" />
<<<<<<< HEAD
      <window_info id="Terminal" active="false" anchor="bottom" auto_hide="false" internal_type="DOCKED" type="DOCKED" visible="false" show_stripe_button="true" weight="0.3" sideWeight="0.5" order="9" side_tool="false" content_ui="tabs" />
      <window_info id="Project" active="false" anchor="left" auto_hide="false" internal_type="DOCKED" type="DOCKED" visible="false" show_stripe_button="true" weight="0.26180556" sideWeight="0.4917647" order="0" side_tool="false" content_ui="combo" />
      <window_info id="Database" active="false" anchor="right" auto_hide="false" internal_type="DOCKED" type="DOCKED" visible="false" show_stripe_button="true" weight="0.3298611" sideWeight="0.5" order="4" side_tool="false" content_ui="tabs" />
      <window_info id="Find" active="false" anchor="bottom" auto_hide="false" internal_type="DOCKED" type="DOCKED" visible="false" show_stripe_button="true" weight="0.32588235" sideWeight="0.5" order="1" side_tool="false" content_ui="tabs" />
=======
>>>>>>> 06902e95
      <window_info id="Structure" active="false" anchor="left" auto_hide="false" internal_type="DOCKED" type="DOCKED" visible="false" show_stripe_button="true" weight="0.25" sideWeight="0.49598163" order="1" side_tool="false" content_ui="tabs" />
      <window_info id="Terminal" active="false" anchor="bottom" auto_hide="false" internal_type="DOCKED" type="DOCKED" visible="false" show_stripe_button="true" weight="0.3435294" sideWeight="0.5" order="9" side_tool="false" content_ui="tabs" />
      <window_info id="Favorites" active="false" anchor="left" auto_hide="false" internal_type="DOCKED" type="DOCKED" visible="false" show_stripe_button="true" weight="0.19722222" sideWeight="0.5082353" order="2" side_tool="true" content_ui="tabs" />
      <window_info id="Debug" active="false" anchor="bottom" auto_hide="false" internal_type="DOCKED" type="DOCKED" visible="false" show_stripe_button="true" weight="0.4" sideWeight="0.5" order="3" side_tool="false" content_ui="tabs" />
      <window_info id="Data View" active="false" anchor="right" auto_hide="false" internal_type="DOCKED" type="DOCKED" visible="false" show_stripe_button="true" weight="0.3298611" sideWeight="0.5" order="5" side_tool="false" content_ui="tabs" />
      <window_info id="Cvs" active="false" anchor="bottom" auto_hide="false" internal_type="DOCKED" type="DOCKED" visible="false" show_stripe_button="true" weight="0.25" sideWeight="0.5" order="4" side_tool="false" content_ui="tabs" />
      <window_info id="Message" active="false" anchor="bottom" auto_hide="false" internal_type="DOCKED" type="DOCKED" visible="false" show_stripe_button="true" weight="0.33" sideWeight="0.5" order="0" side_tool="false" content_ui="tabs" />
      <window_info id="Commander" active="false" anchor="right" auto_hide="false" internal_type="DOCKED" type="DOCKED" visible="false" show_stripe_button="true" weight="0.4" sideWeight="0.5" order="0" side_tool="false" content_ui="tabs" />
      <window_info id="Inspection" active="false" anchor="bottom" auto_hide="false" internal_type="DOCKED" type="DOCKED" visible="false" show_stripe_button="true" weight="0.4" sideWeight="0.5" order="5" side_tool="false" content_ui="tabs" />
      <window_info id="Coverage" active="false" anchor="right" auto_hide="false" internal_type="DOCKED" type="DOCKED" visible="false" show_stripe_button="true" weight="0.33" sideWeight="0.5" order="3" side_tool="true" content_ui="tabs" />
      <window_info id="Hierarchy" active="false" anchor="right" auto_hide="false" internal_type="DOCKED" type="DOCKED" visible="false" show_stripe_button="true" weight="0.25" sideWeight="0.5" order="2" side_tool="false" content_ui="combo" />
      <window_info id="Find" active="false" anchor="bottom" auto_hide="false" internal_type="DOCKED" type="DOCKED" visible="false" show_stripe_button="true" weight="0.32588235" sideWeight="0.5" order="1" side_tool="false" content_ui="tabs" />
      <window_info id="Ant Build" active="false" anchor="right" auto_hide="false" internal_type="DOCKED" type="DOCKED" visible="false" show_stripe_button="true" weight="0.25" sideWeight="0.5" order="1" side_tool="false" content_ui="tabs" />
    </layout>
  </component>
  <component name="TypeScriptGeneratedFilesManager">
    <option name="version" value="1" />
  </component>
  <component name="VcsContentAnnotationSettings">
    <option name="myLimit" value="2678400000" />
  </component>
  <component name="VcsManagerConfiguration">
    <MESSAGE value="first commit from pyCharm" />
    <MESSAGE value="commit from PyCharm in to new branch" />
    <MESSAGE value="commit from PyCharm: added setup.py and test.py, re-run QTEasy2.ipynb from PyCharm, too" />
    <MESSAGE value="created folder and package structure for the project, right now still not very clear why the structure should be set and how to achieve a good structure, but learning...&#10;files updated in folders, with codes copied to each .py files, and descriptions being copied to docs folder" />
    <MESSAGE value="started to create test file for sub classes:&#10;- create test case for Space Class&#10;- added test case for creating space object" />
    <MESSAGE value="created new file context.py&#10;create new class context" />
    <MESSAGE value="Restructured files&#10;moved utility functions to utilfuncs.py&#10;moved class Strategy and Operator to operator.py&#10;tested and corrected bug" />
    <MESSAGE value="Realized Rolling Loop for timing strategies:&#10;tested with 2D data (single data type), not yet tested for 3D data" />
    <option name="LAST_COMMIT_MESSAGE" value="Realized Rolling Loop for timing strategies:&#10;tested with 2D data (single data type), not yet tested for 3D data" />
  </component>
  <component name="XDebuggerManager">
    <breakpoint-manager>
      <default-breakpoints>
        <breakpoint type="python-exception">
          <properties notifyOnTerminate="true" exception="BaseException">
            <option name="notifyOnTerminate" value="true" />
          </properties>
        </breakpoint>
      </default-breakpoints>
      <option name="time" value="21" />
    </breakpoint-manager>
    <watches-manager />
  </component>
  <component name="editorHistoryManager">
    <entry file="file://$PROJECT_DIR$/qteasy/__init__.py">
      <provider selected="true" editor-type-id="text-editor">
        <state relative-caret-position="20">
          <caret line="4" column="0" lean-forward="true" selection-start-line="4" selection-start-column="0" selection-end-line="4" selection-end-column="0" />
        </state>
      </provider>
    </entry>
    <entry file="file://$PROJECT_DIR$/qteasy/history.py">
      <provider selected="true" editor-type-id="text-editor">
        <state relative-caret-position="0">
          <caret line="0" column="14" lean-forward="true" selection-start-line="0" selection-start-column="0" selection-end-line="0" selection-end-column="14" />
          <folding>
<<<<<<< HEAD
            <element signature="e#143#217#0" expanded="false" />
            <element signature="e#355#611#1" expanded="false" />
            <element signature="e#691#2365#0" expanded="false" />
            <element signature="e#691#844#1" expanded="false" />
            <element signature="e#2050#2135#0" expanded="false" />
            <element signature="e#2411#2430#0" expanded="false" />
            <element signature="e#2476#2495#0" expanded="false" />
            <element signature="e#2611#2631#0" expanded="false" />
            <element signature="e#2676#2693#0" expanded="false" />
            <element signature="e#2737#2754#0" expanded="false" />
            <element signature="e#2800#2817#0" expanded="false" />
            <element signature="e#2866#2886#0" expanded="false" />
            <element signature="e#2932#2952#0" expanded="false" />
            <element signature="e#2999#3019#0" expanded="false" />
            <element signature="e#3071#3091#0" expanded="false" />
            <element signature="e#3136#3186#0" expanded="false" />
            <element signature="e#3234#5596#0" expanded="false" />
            <element signature="e#3234#3587#1" expanded="false" />
            <element signature="e#5634#5687#0" expanded="false" />
            <element signature="e#5717#5859#0" expanded="false" />
            <element signature="e#5901#5990#0" expanded="false" />
            <element signature="e#6056#6197#0" expanded="false" />
            <element signature="e#6249#6449#0" expanded="false" />
            <element signature="e#6249#6341#1" expanded="false" />
            <element signature="e#6483#6610#0" expanded="false" />
            <element signature="e#6483#6610#2" expanded="false" />
            <element signature="e#6651#6888#1" expanded="false" />
            <element signature="e#7416#22295#0" expanded="false" />
            <element signature="e#7474#7588#1" expanded="false" />
            <element signature="e#7593#7599#0" expanded="false" />
            <element signature="e#7794#7940#0" expanded="false" />
            <element signature="e#7974#8821#0" expanded="false" />
            <element signature="e#7974#8007#0" expanded="false" />
            <element signature="e#8600#8627#0" expanded="false" />
            <element signature="e#8902#8928#0" expanded="false" />
            <element signature="e#8997#9028#0" expanded="false" />
            <element signature="e#9096#9125#0" expanded="false" />
            <element signature="e#9187#9214#0" expanded="false" />
            <element signature="e#9281#9309#0" expanded="false" />
            <element signature="e#9373#9396#0" expanded="false" />
            <element signature="e#9461#9482#0" expanded="false" />
            <element signature="e#9575#9620#0" expanded="false" />
            <element signature="e#9626#9646#0" expanded="false" />
            <element signature="e#10061#10839#0" expanded="false" />
            <element signature="e#10061#10364#1" expanded="false" />
            <element signature="e#10869#11252#0" expanded="false" />
            <element signature="e#10934#11196#0" expanded="false" />
            <element signature="e#11326#11816#0" expanded="false" />
            <element signature="e#11326#11338#0" expanded="false" />
            <element signature="e#11884#11940#0" expanded="false" />
            <element signature="e#12014#12471#0" expanded="false" />
            <element signature="e#12138#12471#0" expanded="false" />
            <element signature="e#12530#16246#0" expanded="false" />
            <element signature="e#12530#12561#0" expanded="false" />
            <element signature="e#12726#12776#0" expanded="false" />
            <element signature="e#12945#16246#0" expanded="false" />
            <element signature="e#13319#13428#0" expanded="false" />
            <element signature="e#13441#13513#0" expanded="false" />
            <element signature="e#14057#14088#0" expanded="false" />
            <element signature="e#14308#14609#0" expanded="false" />
            <element signature="e#14459#14596#0" expanded="false" />
            <element signature="e#14609#14661#0" expanded="false" />
            <element signature="e#14894#15853#0" expanded="false" />
            <element signature="e#14946#15679#0" expanded="false" />
            <element signature="e#15274#15679#0" expanded="false" />
            <element signature="e#15471#15488#0" expanded="false" />
            <element signature="e#15724#15853#0" expanded="false" />
            <element signature="e#15998#16222#0" expanded="false" />
            <element signature="e#16286#16364#0" expanded="false" />
            <element signature="e#16405#16797#0" expanded="false" />
            <element signature="e#16467#16702#0" expanded="false" />
            <element signature="e#16860#17542#0" expanded="false" />
            <element signature="e#16992#17360#0" expanded="false" />
            <element signature="e#17013#17225#0" expanded="false" />
            <element signature="e#17262#17360#0" expanded="false" />
            <element signature="e#17387#17512#0" expanded="false" />
            <element signature="e#17592#18259#0" expanded="false" />
            <element signature="e#17668#18259#0" expanded="false" />
            <element signature="e#17721#18193#0" expanded="false" />
            <element signature="e#17965#18038#0" expanded="false" />
            <element signature="e#18081#18158#0" expanded="false" />
            <element signature="e#18318#19530#0" expanded="false" />
            <element signature="e#18318#18347#0" expanded="false" />
            <element signature="e#19407#19426#0" expanded="false" />
            <element signature="e#19627#19833#0" expanded="false" />
            <element signature="e#19873#19958#0" expanded="false" />
            <element signature="e#20025#20375#0" expanded="false" />
            <element signature="e#20025#20056#0" expanded="false" />
            <element signature="e#20228#20353#0" expanded="false" />
            <element signature="e#20443#21609#0" expanded="false" />
            <element signature="e#20443#20462#0" expanded="false" />
            <element signature="e#21079#21535#0" expanded="false" />
            <element signature="e#21150#21509#0" expanded="false" />
            <element signature="e#21668#21915#0" expanded="false" />
            <element signature="e#21965#22295#0" expanded="false" />
            <element signature="e#22037#22088#0" expanded="false" />
            <element signature="e#22172#22219#0" expanded="false" />
            <marker date="1584257629060" expanded="false" signature="10639:10839" ph="..." />
=======
            <element signature="e#130#204#0" expanded="false" />
            <element signature="e#342#5649#0" expanded="false" />
            <element signature="e#342#598#1" expanded="false" />
            <element signature="e#678#2352#0" expanded="false" />
            <element signature="e#678#831#1" expanded="false" />
            <element signature="e#2037#2122#0" expanded="false" />
            <element signature="e#2398#2417#0" expanded="false" />
            <element signature="e#2463#2482#0" expanded="false" />
            <element signature="e#2528#2547#0" expanded="false" />
            <element signature="e#2598#2618#0" expanded="false" />
            <element signature="e#2663#2680#0" expanded="false" />
            <element signature="e#2724#2741#0" expanded="false" />
            <element signature="e#2787#2804#0" expanded="false" />
            <element signature="e#2853#2873#0" expanded="false" />
            <element signature="e#2919#2939#0" expanded="false" />
            <element signature="e#2986#3006#0" expanded="false" />
            <element signature="e#3058#3078#0" expanded="false" />
            <element signature="e#3123#3173#0" expanded="false" />
            <element signature="e#3221#5048#0" expanded="false" />
            <element signature="e#3221#3574#1" expanded="false" />
            <element signature="e#3932#4146#0" expanded="false" />
            <element signature="e#3967#4052#0" expanded="false" />
            <element signature="e#4262#4380#0" expanded="false" />
            <element signature="e#4407#4544#0" expanded="false" />
            <element signature="e#4554#4632#0" expanded="false" />
            <element signature="e#5086#5139#0" expanded="false" />
            <element signature="e#5169#5311#0" expanded="false" />
            <element signature="e#5353#5442#0" expanded="false" />
            <element signature="e#5508#5649#0" expanded="false" />
            <element signature="e#5701#5901#0" expanded="false" />
            <element signature="e#5701#5793#1" expanded="false" />
            <element signature="e#5935#6062#0" expanded="false" />
            <element signature="e#5935#6062#2" expanded="false" />
            <element signature="e#6103#6846#0" expanded="false" />
            <element signature="e#6103#6340#1" expanded="false" />
            <element signature="e#6681#6816#0" expanded="false" />
            <element signature="e#6926#7040#1" expanded="false" />
            <element signature="e#7045#7051#0" expanded="false" />
            <element signature="e#7426#8273#0" expanded="false" />
            <element signature="e#7426#7459#0" expanded="false" />
            <element signature="e#8052#8079#0" expanded="false" />
            <element signature="e#8354#8380#0" expanded="false" />
            <element signature="e#8449#8480#0" expanded="false" />
            <element signature="e#8548#8577#0" expanded="false" />
            <element signature="e#8639#8666#0" expanded="false" />
            <element signature="e#8733#8761#0" expanded="false" />
            <element signature="e#8825#8848#0" expanded="false" />
            <element signature="e#8913#8934#0" expanded="false" />
            <element signature="e#9027#9072#0" expanded="false" />
            <element signature="e#9078#9098#0" expanded="false" />
            <element signature="e#10440#10823#0" expanded="false" />
            <element signature="e#10505#10767#0" expanded="false" />
            <element signature="e#10897#11387#0" expanded="false" />
            <element signature="e#10897#10909#0" expanded="false" />
            <element signature="e#11455#11511#0" expanded="false" />
            <element signature="e#11585#12042#0" expanded="false" />
            <element signature="e#11709#12042#0" expanded="false" />
            <element signature="e#12101#15817#0" expanded="false" />
            <element signature="e#12101#12132#0" expanded="false" />
            <element signature="e#12297#12347#0" expanded="false" />
            <element signature="e#12516#15817#0" expanded="false" />
            <element signature="e#12890#12999#0" expanded="false" />
            <element signature="e#13012#13084#0" expanded="false" />
            <element signature="e#13628#13659#0" expanded="false" />
            <element signature="e#13879#14180#0" expanded="false" />
            <element signature="e#14030#14167#0" expanded="false" />
            <element signature="e#14180#14232#0" expanded="false" />
            <element signature="e#14465#15424#0" expanded="false" />
            <element signature="e#14517#15250#0" expanded="false" />
            <element signature="e#14845#15250#0" expanded="false" />
            <element signature="e#15042#15059#0" expanded="false" />
            <element signature="e#15295#15424#0" expanded="false" />
            <element signature="e#15569#15793#0" expanded="false" />
            <element signature="e#15857#15935#0" expanded="false" />
            <element signature="e#15976#16368#0" expanded="false" />
            <element signature="e#16038#16273#0" expanded="false" />
            <element signature="e#16431#17113#0" expanded="false" />
            <element signature="e#16563#16931#0" expanded="false" />
            <element signature="e#16584#16796#0" expanded="false" />
            <element signature="e#16833#16931#0" expanded="false" />
            <element signature="e#16958#17083#0" expanded="false" />
            <element signature="e#17163#17830#0" expanded="false" />
            <element signature="e#17239#17830#0" expanded="false" />
            <element signature="e#17292#17764#0" expanded="false" />
            <element signature="e#17536#17609#0" expanded="false" />
            <element signature="e#17652#17729#0" expanded="false" />
            <element signature="e#17889#19101#0" expanded="false" />
            <element signature="e#17889#17918#0" expanded="false" />
            <element signature="e#18978#18997#0" expanded="false" />
            <element signature="e#19198#19404#0" expanded="false" />
            <element signature="e#19444#19529#0" expanded="false" />
            <element signature="e#19596#19946#0" expanded="false" />
            <element signature="e#19596#19627#0" expanded="false" />
            <element signature="e#19799#19924#0" expanded="false" />
            <element signature="e#20014#21180#0" expanded="false" />
            <element signature="e#20014#20033#0" expanded="false" />
            <element signature="e#20650#21106#0" expanded="false" />
            <element signature="e#20721#21080#0" expanded="false" />
            <element signature="e#21239#21486#0" expanded="false" />
            <element signature="e#21536#21866#0" expanded="false" />
            <element signature="e#21608#21659#0" expanded="false" />
            <element signature="e#21743#21790#0" expanded="false" />
>>>>>>> 06902e95
          </folding>
        </state>
      </provider>
    </entry>
    <entry file="file://$PROJECT_DIR$/qteasy/app/context.py" />
    <entry file="file://$PROJECT_DIR$/test.py">
      <provider selected="true" editor-type-id="text-editor">
        <state relative-caret-position="0">
          <caret line="0" column="0" lean-forward="false" selection-start-line="0" selection-start-column="0" selection-end-line="0" selection-end-column="0" />
        </state>
      </provider>
    </entry>
    <entry file="file://$PROJECT_DIR$/test.py">
      <provider selected="true" editor-type-id="text-editor">
        <state relative-caret-position="0">
          <caret line="0" column="0" lean-forward="false" selection-start-line="0" selection-start-column="0" selection-end-line="0" selection-end-column="0" />
        </state>
      </provider>
    </entry>
    <entry file="file://$PROJECT_DIR$/test.py">
      <provider selected="true" editor-type-id="text-editor">
        <state relative-caret-position="0">
          <caret line="0" column="0" lean-forward="false" selection-start-line="0" selection-start-column="0" selection-end-line="0" selection-end-column="0" />
        </state>
      </provider>
    </entry>
    <entry file="file://$PROJECT_DIR$/readme.md" />
    <entry file="file://$PROJECT_DIR$/.gitignore" />
    <entry file="file://$PROJECT_DIR$/LICENSE" />
    <entry file="file://$PROJECT_DIR$/setup.py">
      <provider selected="true" editor-type-id="text-editor">
        <state relative-caret-position="0">
          <caret line="0" column="0" lean-forward="false" selection-start-line="0" selection-start-column="0" selection-end-line="0" selection-end-column="0" />
        </state>
      </provider>
    </entry>
    <entry file="file://$PROJECT_DIR$/readme.md">
      <provider selected="true" editor-type-id="split-provider[text-editor;markdown-preview-editor]">
        <state split_layout="SPLIT">
          <first_editor relative-caret-position="80">
            <caret line="4" column="0" lean-forward="true" selection-start-line="4" selection-start-column="0" selection-end-line="4" selection-end-column="0" />
          </first_editor>
          <second_editor />
        </state>
      </provider>
    </entry>
    <entry file="file://$PROJECT_DIR$/qteasy/app/strategy/timing_template.py" />
    <entry file="file://$PROJECT_DIR$/qteasy/app/strategy/ricon_template.py" />
    <entry file="file://$PROJECT_DIR$/qteasy/app/strategy/__init__.py" />
    <entry file="file://$PROJECT_DIR$/qteasy/app/strategy/selecting_template.py" />
    <entry file="file://$PROJECT_DIR$/qteasy/app/strategy/timing/dma.py" />
    <entry file="file://$PROJECT_DIR$/qteasy/app/strategy/timing/trix.py" />
    <entry file="file://$PROJECT_DIR$/qteasy/app/strategy/timing/macd.py" />
    <entry file="file://$PROJECT_DIR$/qteasy/app/strategy/timing/crossline.py" />
    <entry file="file://$PROJECT_DIR$/qteasy/app/strategy/timing/simple.py" />
    <entry file="file://$PROJECT_DIR$/qteasy/app/strategy/ricon/none.py" />
    <entry file="file://$PROJECT_DIR$/qteasy/app/strategy/ricon/urgent.py" />
    <entry file="file://$PROJECT_DIR$/qteasy/app/strategy/selecting/random.py" />
    <entry file="file://$PROJECT_DIR$/qteasy/app/strategy/selecting/simple.py" />
    <entry file="file://$PROJECT_DIR$/qteasy/app/strategy/selecting/trend.py" />
    <entry file="file://$PROJECT_DIR$/qteasy/app/optim.py" />
    <entry file="file://$PROJECT_DIR$/qteasy/app/strategy_template.py" />
    <entry file="file://$PROJECT_DIR$/qteasy/app/operator.py" />
    <entry file="file://$PROJECT_DIR$/qteasy/app/context.py" />
    <entry file="file://$PROJECT_DIR$/qteasy/app/looper.py" />
    <entry file="file://$PROJECT_DIR$/qteasy/app/__init__.py" />
    <entry file="file://$PROJECT_DIR$/QTEasy2.ipynb" />
    <entry file="file://$PROJECT_DIR$/docs/history.md">
      <provider selected="true" editor-type-id="split-provider[text-editor;markdown-preview-editor]">
        <state split_layout="SPLIT">
          <first_editor relative-caret-position="400">
            <caret line="20" column="28" lean-forward="false" selection-start-line="20" selection-start-column="28" selection-end-line="20" selection-end-column="28" />
          </first_editor>
          <second_editor />
        </state>
      </provider>
    </entry>
    <entry file="file://$PROJECT_DIR$/docs/Looper.md">
      <provider selected="true" editor-type-id="split-provider[text-editor;markdown-preview-editor]">
        <state split_layout="SPLIT">
          <first_editor relative-caret-position="464">
            <caret line="116" column="12" lean-forward="true" selection-start-line="116" selection-start-column="12" selection-end-line="116" selection-end-column="12" />
          </first_editor>
          <second_editor />
        </state>
      </provider>
    </entry>
    <entry file="file://$PROJECT_DIR$/docs/operator.md">
      <provider selected="true" editor-type-id="split-provider[text-editor;markdown-preview-editor]">
        <state split_layout="SPLIT">
          <first_editor relative-caret-position="280">
            <caret line="14" column="37" lean-forward="true" selection-start-line="14" selection-start-column="37" selection-end-line="14" selection-end-column="37" />
          </first_editor>
          <second_editor />
        </state>
      </provider>
    </entry>
    <entry file="file://$PROJECT_DIR$/docs/optimizer.md">
      <provider selected="true" editor-type-id="split-provider[text-editor;markdown-preview-editor]">
        <state split_layout="SPLIT">
          <first_editor relative-caret-position="360">
            <caret line="18" column="0" lean-forward="true" selection-start-line="18" selection-start-column="0" selection-end-line="18" selection-end-column="0" />
          </first_editor>
          <second_editor />
        </state>
      </provider>
    </entry>
    <entry file="file://$PROJECT_DIR$/docs/qteasy.md">
      <provider selected="true" editor-type-id="split-provider[text-editor;markdown-preview-editor]">
        <state split_layout="SPLIT">
          <first_editor relative-caret-position="60">
            <caret line="3" column="182" lean-forward="false" selection-start-line="3" selection-start-column="182" selection-end-line="3" selection-end-column="182" />
          </first_editor>
          <second_editor />
        </state>
      </provider>
    </entry>
    <entry file="file://$PROJECT_DIR$/docs/strategy.md">
      <provider selected="true" editor-type-id="split-provider[text-editor;markdown-preview-editor]">
        <state split_layout="SPLIT">
          <first_editor relative-caret-position="140">
            <caret line="7" column="76" lean-forward="false" selection-start-line="7" selection-start-column="76" selection-end-line="7" selection-end-column="76" />
          </first_editor>
          <second_editor />
        </state>
      </provider>
    </entry>
    <entry file="file://$PROJECT_DIR$/qteasy/application.py" />
    <entry file="file://$APPLICATION_HOME_DIR$/helpers/pydev/pydevd.py">
      <provider selected="true" editor-type-id="text-editor">
        <state relative-caret-position="223">
          <caret line="1595" column="0" lean-forward="false" selection-start-line="1595" selection-start-column="0" selection-end-line="1595" selection-end-column="0" />
        </state>
      </provider>
    </entry>
    <entry file="file://$APPLICATION_HOME_DIR$/helpers/pydev/_pydev_imps/_pydev_execfile.py">
      <provider selected="true" editor-type-id="text-editor">
        <state relative-caret-position="340">
          <caret line="17" column="0" lean-forward="false" selection-start-line="17" selection-start-column="0" selection-end-line="17" selection-end-column="0" />
        </state>
      </provider>
    </entry>
    <entry file="file://$USER_HOME$/anaconda/envs/py3/lib/python3.6/numbers.py">
      <provider selected="true" editor-type-id="text-editor">
        <state relative-caret-position="-43">
          <caret line="0" column="0" lean-forward="false" selection-start-line="0" selection-start-column="0" selection-end-line="0" selection-end-column="0" />
        </state>
      </provider>
    </entry>
    <entry file="file://$USER_HOME$/Library/Caches/PyCharm2017.2/python_stubs/-293037236/builtins.py">
      <provider selected="true" editor-type-id="text-editor">
        <state relative-caret-position="929">
          <caret line="811" column="8" lean-forward="false" selection-start-line="811" selection-start-column="8" selection-end-line="811" selection-end-column="8" />
        </state>
      </provider>
    </entry>
    <entry file="file://$USER_HOME$/anaconda/envs/py3/lib/python3.6/site-packages/Cython/Compiler/Code.py">
      <provider selected="true" editor-type-id="text-editor">
        <state relative-caret-position="3312">
          <caret line="146" column="0" lean-forward="false" selection-start-line="146" selection-start-column="0" selection-end-line="146" selection-end-column="0" />
        </state>
      </provider>
    </entry>
    <entry file="file://$PROJECT_DIR$/test.py">
      <provider selected="true" editor-type-id="text-editor">
        <state relative-caret-position="-271">
          <caret line="18" column="0" lean-forward="false" selection-start-line="18" selection-start-column="0" selection-end-line="18" selection-end-column="0" />
        </state>
      </provider>
    </entry>
    <entry file="file://$PROJECT_DIR$/qteasy/core.py">
      <provider selected="true" editor-type-id="text-editor">
        <state relative-caret-position="483">
          <caret line="73" column="47" lean-forward="false" selection-start-line="73" selection-start-column="47" selection-end-line="73" selection-end-column="47" />
          <folding>
            <element signature="n#!!doc" expanded="false" />
            <element signature="e#180#477#0" expanded="false" />
            <element signature="e#180#232#1" expanded="false" />
            <element signature="e#266#343#0" expanded="false" />
            <element signature="e#266#282#1" expanded="false" />
            <element signature="e#388#477#0" expanded="false" />
            <element signature="e#388#442#1" expanded="false" />
            <element signature="e#499#923#1" expanded="false" />
            <element signature="e#928#934#0" expanded="false" />
            <element signature="e#1493#1779#1" expanded="false" />
            <element signature="e#3031#3217#0" expanded="false" />
            <element signature="e#3236#4558#0" expanded="false" />
            <element signature="e#3236#3544#1" expanded="false" />
            <element signature="e#3634#3702#0" expanded="false" />
            <element signature="e#3876#3953#0" expanded="false" />
            <element signature="e#4077#4144#0" expanded="false" />
            <element signature="e#4201#4558#0" expanded="false" />
            <element signature="e#4577#4768#0" expanded="false" />
            <element signature="e#4577#4681#1" expanded="false" />
            <element signature="e#4715#4765#0" expanded="false" />
            <element signature="e#4715#4731#1" expanded="false" />
            <element signature="e#4866#7604#0" expanded="false" />
            <element signature="e#4866#5389#1" expanded="false" />
            <element signature="e#5480#5507#0" expanded="false" />
            <element signature="e#5571#5695#0" expanded="false" />
            <element signature="e#5714#5847#0" expanded="false" />
            <element signature="e#6232#6332#0" expanded="false" />
            <element signature="e#6471#6640#0" expanded="false" />
            <element signature="e#6701#6923#0" expanded="false" />
            <element signature="e#6928#6961#0" expanded="false" />
            <element signature="e#7669#8523#0" expanded="false" />
            <element signature="e#7669#7989#1" expanded="false" />
            <element signature="e#8043#8093#0" expanded="false" />
            <element signature="e#8389#8505#0" expanded="false" />
            <element signature="e#8717#11427#0" expanded="false" />
            <element signature="e#8717#9372#1" expanded="false" />
            <element signature="e#9532#9584#0" expanded="false" />
            <element signature="e#10079#10526#0" expanded="false" />
            <element signature="e#10852#11402#0" expanded="false" />
            <element signature="e#11141#11295#0" expanded="false" />
            <element signature="e#11515#24437#0" expanded="false" />
            <element signature="e#11515#12768#1" expanded="false" />
            <element signature="e#12774#12801#0" expanded="false" />
            <element signature="e#13002#13087#0" expanded="false" />
            <element signature="e#13329#13674#0" expanded="false" />
            <element signature="e#13329#13379#0" expanded="false" />
            <element signature="e#13693#13954#0" expanded="false" />
            <element signature="e#14001#14864#0" expanded="false" />
            <element signature="e#14001#14830#1" expanded="false" />
            <element signature="e#14898#17924#0" expanded="false" />
            <element signature="e#14898#17212#1" expanded="false" />
            <element signature="e#17958#24437#0" expanded="false" />
            <element signature="e#17958#20711#1" expanded="false" />
            <element signature="e#20813#21555#0" expanded="false" />
            <element signature="e#20813#21251#1" expanded="false" />
            <element signature="e#21591#22157#0" expanded="false" />
            <element signature="e#21591#21859#1" expanded="false" />
            <element signature="e#22196#23233#0" expanded="false" />
            <element signature="e#22196#22931#1" expanded="false" />
            <element signature="e#23269#24118#0" expanded="false" />
            <element signature="e#23269#24080#1" expanded="false" />
            <element signature="e#24154#24235#0" expanded="false" />
            <element signature="e#24154#24197#1" expanded="false" />
            <element signature="e#24271#24353#0" expanded="false" />
            <element signature="e#24271#24315#1" expanded="false" />
            <element signature="e#24524#26681#0" expanded="false" />
            <element signature="e#24524#25122#1" expanded="false" />
            <element signature="e#25646#26681#0" expanded="false" />
            <element signature="e#25704#25710#0" expanded="false" />
            <element signature="e#26036#26076#0" expanded="false" />
            <element signature="e#26175#26205#0" expanded="false" />
            <element signature="e#26414#26681#0" expanded="false" />
            <element signature="e#26771#28576#0" expanded="false" />
            <element signature="e#26771#27337#1" expanded="false" />
            <element signature="e#27886#28576#0" expanded="false" />
            <element signature="e#28713#31476#0" expanded="false" />
            <element signature="e#28713#29398#1" expanded="false" />
            <element signature="e#29937#31476#0" expanded="false" />
            <element signature="e#29986#31476#0" expanded="false" />
            <element signature="e#30019#30078#0" expanded="false" />
            <element signature="e#30206#31319#0" expanded="false" />
            <element signature="e#30206#30230#0" expanded="false" />
            <element signature="e#31547#32360#0" expanded="false" />
            <element signature="e#31547#32330#1" expanded="false" />
            <element signature="e#32396#32448#0" expanded="false" />
            <element signature="e#32484#32533#0" expanded="false" />
            <element signature="e#32567#32733#0" expanded="false" />
            <element signature="e#32567#32703#1" expanded="false" />
            <element signature="e#32766#33082#0" expanded="false" />
            <element signature="e#32766#32910#1" expanded="false" />
            <element signature="e#32948#33047#0" expanded="false" />
            <element signature="e#32948#32954#0" expanded="false" />
            <element signature="e#33158#33609#0" expanded="false" />
            <element signature="e#33158#33321#1" expanded="false" />
            <element signature="e#33684#33853#0" expanded="false" />
            <element signature="e#33878#35705#0" expanded="false" />
            <element signature="e#33878#34211#1" expanded="false" />
            <element signature="e#34283#34511#0" expanded="false" />
            <element signature="e#34555#34588#0" expanded="false" />
            <element signature="e#34633#34671#0" expanded="false" />
            <element signature="e#34719#34741#0" expanded="false" />
            <element signature="e#34786#35037#0" expanded="false" />
            <element signature="e#34786#34949#1" expanded="false" />
            <element signature="e#35085#35705#0" expanded="false" />
            <element signature="e#35085#35285#1" expanded="false" />
            <element signature="e#35599#35650#0" expanded="false" />
            <element signature="e#35750#36327#0" expanded="false" />
            <element signature="e#35750#35986#1" expanded="false" />
            <element signature="e#36060#36123#0" expanded="false" />
            <element signature="e#36347#41442#0" expanded="false" />
            <element signature="e#36347#36705#1" expanded="false" />
            <element signature="e#36768#38085#0" expanded="false" />
            <element signature="e#36768#37534#1" expanded="false" />
            <element signature="e#37779#37786#0" expanded="false" />
            <element signature="e#37956#38085#0" expanded="false" />
            <element signature="e#38137#38159#0" expanded="false" />
            <element signature="e#38204#38401#0" expanded="false" />
            <element signature="e#38301#38380#0" expanded="false" />
            <element signature="e#38445#38639#0" expanded="false" />
            <element signature="e#38542#38619#0" expanded="false" />
            <element signature="e#38684#38827#0" expanded="false" />
            <element signature="e#38871#39005#0" expanded="false" />
            <element signature="e#39035#39395#0" expanded="false" />
            <element signature="e#39088#39344#0" expanded="false" />
            <element signature="e#39471#40525#0" expanded="false" />
            <element signature="e#39471#39861#1" expanded="false" />
            <element signature="e#40169#40291#0" expanded="false" />
            <element signature="e#40597#41442#0" expanded="false" />
            <element signature="e#40597#40882#1" expanded="false" />
            <element signature="e#41044#41403#0" expanded="false" />
            <element signature="e#41088#41343#0" expanded="false" />
            <element signature="e#41461#47313#0" expanded="false" />
            <element signature="e#41461#41502#1" expanded="false" />
            <element signature="e#41561#43093#0" expanded="false" />
            <element signature="e#41867#41873#0" expanded="false" />
            <element signature="e#42002#42404#0" expanded="false" />
            <element signature="e#42117#42330#0" expanded="false" />
            <element signature="e#42534#42540#0" expanded="false" />
            <element signature="e#42769#42909#0" expanded="false" />
            <element signature="e#42949#43093#0" expanded="false" />
            <element signature="e#43138#43399#0" expanded="false" />
            <element signature="e#43443#43639#0" expanded="false" />
            <element signature="e#43688#43732#0" expanded="false" />
            <element signature="e#43780#43936#0" expanded="false" />
            <element signature="e#44004#44704#0" expanded="false" />
            <element signature="e#44004#44266#1" expanded="false" />
            <element signature="e#44309#44495#0" expanded="false" />
            <element signature="e#44522#44704#0" expanded="false" />
            <element signature="e#44757#45013#0" expanded="false" />
            <element signature="e#44757#44926#1" expanded="false" />
            <element signature="e#45058#45279#0" expanded="false" />
            <element signature="e#45058#45171#1" expanded="false" />
            <element signature="e#45339#45565#0" expanded="false" />
            <element signature="e#45339#45480#1" expanded="false" />
            <element signature="e#45627#45857#0" expanded="false" />
            <element signature="e#45627#45768#1" expanded="false" />
            <element signature="e#45908#46066#0" expanded="false" />
            <element signature="e#45908#46000#1" expanded="false" />
            <element signature="e#46128#46326#0" expanded="false" />
            <element signature="e#46128#46263#1" expanded="false" />
            <element signature="e#46385#46769#0" expanded="false" />
            <element signature="e#46385#46518#1" expanded="false" />
            <element signature="e#46827#47043#0" expanded="false" />
            <element signature="e#46827#46955#1" expanded="false" />
            <element signature="e#47098#47313#0" expanded="false" />
            <element signature="e#47098#47221#1" expanded="false" />
            <marker date="1583739772997" expanded="false" signature="175:343" ph="..." />
            <marker date="1583739772997" expanded="true" signature="1484:2953" ph="..." />
          </folding>
        </state>
      </provider>
    </entry>
    <entry file="file://$PROJECT_DIR$/qteasy/utilfuncs.py">
      <provider selected="true" editor-type-id="text-editor">
<<<<<<< HEAD
        <state relative-caret-position="420">
          <caret line="21" column="0" lean-forward="false" selection-start-line="21" selection-start-column="0" selection-end-line="21" selection-end-column="0" />
          <folding>
            <element signature="e#1829#1892#0" expanded="false" />
            <element signature="e#2057#2366#0" expanded="false" />
            <element signature="e#2057#2303#1" expanded="false" />
            <element signature="e#2408#2545#0" expanded="false" />
            <element signature="e#2408#2514#1" expanded="false" />
            <element signature="e#2584#2824#0" expanded="false" />
            <element signature="e#2584#2796#1" expanded="false" />
            <element signature="e#2846#2976#0" expanded="false" />
            <element signature="e#2846#2945#1" expanded="false" />
            <element signature="e#3022#3178#0" expanded="false" />
            <element signature="e#3022#3143#1" expanded="false" />
            <element signature="e#3239#3516#0" expanded="false" />
            <element signature="e#3239#3475#1" expanded="false" />
            <element signature="e#3566#3780#0" expanded="false" />
            <element signature="e#3566#3735#1" expanded="false" />
            <element signature="e#3871#4105#0" expanded="false" />
            <element signature="e#3871#4043#1" expanded="false" />
            <element signature="e#4149#4274#0" expanded="false" />
            <element signature="e#4149#4235#1" expanded="false" />
            <element signature="e#4329#4486#0" expanded="false" />
            <element signature="e#4329#4443#1" expanded="false" />
            <element signature="e#4540#4712#0" expanded="false" />
            <element signature="e#4540#4663#1" expanded="false" />
            <element signature="e#4769#4955#0" expanded="false" />
            <element signature="e#4769#4903#1" expanded="false" />
            <element signature="e#4993#5121#0" expanded="false" />
            <element signature="e#4993#5087#1" expanded="false" />
            <element signature="e#5168#5339#0" expanded="false" />
            <element signature="e#5168#5297#1" expanded="false" />
            <element signature="e#5378#5522#0" expanded="false" />
            <element signature="e#5378#5487#1" expanded="false" />
            <element signature="e#5562#5697#0" expanded="false" />
            <element signature="e#5562#5661#1" expanded="false" />
            <element signature="e#5735#5866#0" expanded="false" />
            <element signature="e#5735#5832#1" expanded="false" />
            <element signature="e#5869#5932#0" expanded="false" />
            <element signature="e#6010#6197#0" expanded="false" />
            <element signature="e#6010#6152#1" expanded="false" />
            <element signature="e#6247#6444#0" expanded="false" />
            <element signature="e#6247#6398#1" expanded="false" />
            <element signature="e#6507#6703#0" expanded="false" />
            <element signature="e#6507#6649#1" expanded="false" />
            <element signature="e#6747#6908#0" expanded="false" />
            <element signature="e#6747#6868#1" expanded="false" />
            <element signature="e#6955#7095#0" expanded="false" />
            <element signature="e#6955#7052#1" expanded="false" />
            <element signature="e#7134#7280#0" expanded="false" />
            <element signature="e#7134#7242#1" expanded="false" />
            <element signature="e#7329#7496#0" expanded="false" />
            <element signature="e#7329#7451#1" expanded="false" />
            <element signature="e#7534#7668#0" expanded="false" />
            <element signature="e#7534#7634#1" expanded="false" />
            <element signature="e#7716#7892#0" expanded="false" />
            <element signature="e#7716#7848#1" expanded="false" />
            <element signature="e#7962#8251#0" expanded="false" />
            <element signature="e#7962#8190#1" expanded="false" />
            <element signature="e#8368#8778#0" expanded="false" />
            <element signature="e#8368#8676#1" expanded="false" />
            <element signature="e#8821#9046#0" expanded="false" />
            <element signature="e#8821#9006#1" expanded="false" />
            <element signature="e#9103#9321#0" expanded="false" />
            <element signature="e#9103#9268#1" expanded="false" />
            <element signature="e#9375#9578#0" expanded="false" />
            <element signature="e#9375#9528#1" expanded="false" />
            <element signature="e#9625#9775#0" expanded="false" />
            <element signature="e#9625#9732#1" expanded="false" />
            <element signature="e#9813#9921#0" expanded="false" />
            <element signature="e#9813#9887#1" expanded="false" />
            <element signature="e#9974#10148#0" expanded="false" />
            <element signature="e#9974#10099#1" expanded="false" />
            <element signature="e#10194#10342#0" expanded="false" />
            <element signature="e#10194#10300#1" expanded="false" />
            <element signature="e#10405#10594#0" expanded="false" />
            <element signature="e#10405#10540#1" expanded="false" />
            <element signature="e#10632#10774#0" expanded="false" />
            <element signature="e#10632#10740#1" expanded="false" />
            <element signature="e#10813#10968#0" expanded="false" />
            <element signature="e#10813#10933#1" expanded="false" />
            <element signature="e#11007#11147#0" expanded="false" />
            <element signature="e#11007#11112#1" expanded="false" />
            <element signature="e#11189#11346#0" expanded="false" />
            <element signature="e#11189#11308#1" expanded="false" />
            <element signature="e#11384#11507#0" expanded="false" />
            <element signature="e#11384#11473#1" expanded="false" />
            <element signature="e#11623#11968#0" expanded="false" />
            <element signature="e#11623#11863#1" expanded="false" />
            <element signature="e#12053#12326#0" expanded="false" />
            <element signature="e#12053#12248#1" expanded="false" />
            <element signature="e#12417#12694#0" expanded="false" />
            <element signature="e#12417#12613#1" expanded="false" />
            <element signature="e#12733#12883#0" expanded="false" />
            <element signature="e#12733#12848#1" expanded="false" />
            <element signature="e#12967#13209#0" expanded="false" />
            <element signature="e#12967#13134#1" expanded="false" />
            <element signature="e#13260#13418#0" expanded="false" />
            <element signature="e#13260#13371#1" expanded="false" />
            <element signature="e#13421#13484#0" expanded="false" />
            <element signature="e#13551#13702#0" expanded="false" />
            <element signature="e#13551#13662#1" expanded="false" />
            <element signature="e#13775#14005#0" expanded="false" />
            <element signature="e#13775#13938#1" expanded="false" />
            <element signature="e#14036#14128#0" expanded="false" />
            <element signature="e#14036#14098#1" expanded="false" />
            <element signature="e#14131#14160#0" expanded="false" />
            <element signature="e#14233#14395#0" expanded="false" />
            <element signature="e#14233#14350#1" expanded="false" />
            <element signature="e#14445#14619#0" expanded="false" />
            <element signature="e#14445#14573#1" expanded="false" />
            <element signature="e#14656#14778#0" expanded="false" />
            <element signature="e#14656#14742#1" expanded="false" />
            <element signature="e#14781#14810#0" expanded="false" />
            <element signature="e#14882#15030#0" expanded="false" />
            <element signature="e#14882#14987#1" expanded="false" />
            <element signature="e#15062#15163#0" expanded="false" />
            <element signature="e#15062#15132#1" expanded="false" />
            <element signature="e#15202#15329#0" expanded="false" />
            <element signature="e#15202#15291#1" expanded="false" />
            <element signature="e#15368#15502#0" expanded="false" />
            <element signature="e#15368#15464#1" expanded="false" />
            <element signature="e#15505#15544#0" expanded="false" />
            <element signature="e#15594#15708#0" expanded="false" />
            <element signature="e#15594#15678#1" expanded="false" />
            <element signature="e#15738#15850#0" expanded="false" />
            <element signature="e#15738#15821#1" expanded="false" />
            <element signature="e#15879#16015#0" expanded="false" />
            <element signature="e#15879#15987#1" expanded="false" />
            <element signature="e#16042#16139#0" expanded="false" />
            <element signature="e#16042#16113#1" expanded="false" />
            <element signature="e#16171#16284#0" expanded="false" />
            <element signature="e#16171#16253#1" expanded="false" />
            <element signature="e#16287#16338#0" expanded="false" />
            <element signature="e#16405#16550#0" expanded="false" />
            <element signature="e#16405#16506#1" expanded="false" />
            <element signature="e#16600#16758#0" expanded="false" />
            <element signature="e#16600#16709#1" expanded="false" />
            <element signature="e#16804#16961#0" expanded="false" />
            <element signature="e#16804#16916#1" expanded="false" />
            <element signature="e#17011#17169#0" expanded="false" />
            <element signature="e#17011#17120#1" expanded="false" />
            <element signature="e#17216#17375#0" expanded="false" />
            <element signature="e#17216#17329#1" expanded="false" />
            <element signature="e#17427#17594#0" expanded="false" />
            <element signature="e#17427#17543#1" expanded="false" />
            <element signature="e#17647#17821#0" expanded="false" />
            <element signature="e#17647#17769#1" expanded="false" />
            <element signature="e#17873#18030#0" expanded="false" />
            <element signature="e#17873#17979#1" expanded="false" />
            <element signature="e#18081#18236#0" expanded="false" />
            <element signature="e#18081#18186#1" expanded="false" />
            <element signature="e#18283#18430#0" expanded="false" />
            <element signature="e#18283#18384#1" expanded="false" />
            <element signature="e#18478#18626#0" expanded="false" />
            <element signature="e#18478#18579#1" expanded="false" />
            <element signature="e#18680#18841#0" expanded="false" />
            <element signature="e#18680#18788#1" expanded="false" />
            <element signature="e#18896#19065#0" expanded="false" />
            <element signature="e#18896#19011#1" expanded="false" />
            <element signature="e#19117#19273#0" expanded="false" />
            <element signature="e#19117#19222#1" expanded="false" />
            <element signature="e#19326#19486#0" expanded="false" />
            <element signature="e#19326#19434#1" expanded="false" />
            <element signature="e#19529#19667#0" expanded="false" />
            <element signature="e#19529#19625#1" expanded="false" />
            <element signature="e#19714#19861#0" expanded="false" />
            <element signature="e#19714#19815#1" expanded="false" />
            <element signature="e#19913#20070#0" expanded="false" />
            <element signature="e#19913#20019#1" expanded="false" />
            <element signature="e#20118#20274#0" expanded="false" />
            <element signature="e#20118#20227#1" expanded="false" />
            <element signature="e#20328#20490#0" expanded="false" />
            <element signature="e#20328#20437#1" expanded="false" />
            <element signature="e#20540#20693#0" expanded="false" />
            <element signature="e#20540#20644#1" expanded="false" />
            <element signature="e#20748#20930#0" expanded="false" />
            <element signature="e#20748#20876#1" expanded="false" />
            <element signature="e#20983#21142#0" expanded="false" />
            <element signature="e#20983#21090#1" expanded="false" />
            <element signature="e#21187#21329#0" expanded="false" />
            <element signature="e#21187#21285#1" expanded="false" />
            <element signature="e#21378#21529#0" expanded="false" />
            <element signature="e#21378#21481#1" expanded="false" />
            <element signature="e#21574#21724#0" expanded="false" />
            <element signature="e#21574#21680#1" expanded="false" />
            <element signature="e#21774#21935#0" expanded="false" />
            <element signature="e#21774#21886#1" expanded="false" />
            <element signature="e#21982#22136#0" expanded="false" />
            <element signature="e#21982#22090#1" expanded="false" />
            <element signature="e#22182#22334#0" expanded="false" />
            <element signature="e#22182#22289#1" expanded="false" />
            <element signature="e#22383#22547#0" expanded="false" />
            <element signature="e#22383#22499#1" expanded="false" />
            <element signature="e#22598#22753#0" expanded="false" />
            <element signature="e#22598#22703#1" expanded="false" />
            <element signature="e#22807#22973#0" expanded="false" />
            <element signature="e#22807#22920#1" expanded="false" />
            <element signature="e#23018#23169#0" expanded="false" />
            <element signature="e#23018#23125#1" expanded="false" />
            <element signature="e#23222#23381#0" expanded="false" />
            <element signature="e#23222#23329#1" expanded="false" />
            <element signature="e#23427#23571#0" expanded="false" />
            <element signature="e#23427#23526#1" expanded="false" />
            <element signature="e#23625#23823#0" expanded="false" />
            <element signature="e#23625#23770#1" expanded="false" />
            <element signature="e#23874#24029#0" expanded="false" />
            <element signature="e#23874#23979#1" expanded="false" />
            <element signature="e#24082#24242#0" expanded="false" />
            <element signature="e#24082#24190#1" expanded="false" />
            <element signature="e#24289#24443#0" expanded="false" />
            <element signature="e#24289#24397#1" expanded="false" />
            <element signature="e#24490#24636#0" expanded="false" />
            <element signature="e#24490#24590#1" expanded="false" />
            <element signature="e#24686#24839#0" expanded="false" />
            <element signature="e#24686#24790#1" expanded="false" />
            <element signature="e#24885#25030#0" expanded="false" />
            <element signature="e#24885#24985#1" expanded="false" />
            <element signature="e#25084#25246#0" expanded="false" />
            <element signature="e#25084#25193#1" expanded="false" />
            <element signature="e#25296#25449#0" expanded="false" />
            <element signature="e#25296#25400#1" expanded="false" />
            <element signature="e#25494#25645#0" expanded="false" />
            <element signature="e#25494#25601#1" expanded="false" />
            <element signature="e#25692#25846#0" expanded="false" />
            <element signature="e#25692#25800#1" expanded="false" />
            <element signature="e#25896#26049#0" expanded="false" />
            <element signature="e#25896#26000#1" expanded="false" />
            <element signature="e#26104#26278#0" expanded="false" />
            <element signature="e#26104#26224#1" expanded="false" />
            <element signature="e#26332#26493#0" expanded="false" />
            <element signature="e#26332#26440#1" expanded="false" />
            <element signature="e#26544#26699#0" expanded="false" />
            <element signature="e#26544#26649#1" expanded="false" />
            <element signature="e#26747#26903#0" expanded="false" />
            <element signature="e#26747#26856#1" expanded="false" />
            <element signature="e#26953#27106#0" expanded="false" />
            <element signature="e#26953#27057#1" expanded="false" />
            <element signature="e#27159#27318#0" expanded="false" />
            <element signature="e#27159#27266#1" expanded="false" />
            <element signature="e#27370#27527#0" expanded="false" />
            <element signature="e#27370#27476#1" expanded="false" />
            <element signature="e#27572#27759#0" expanded="false" />
            <element signature="e#27572#27715#1" expanded="false" />
            <element signature="e#27807#27956#0" expanded="false" />
            <element signature="e#27807#27909#1" expanded="false" />
            <element signature="e#28004#28160#0" expanded="false" />
            <element signature="e#28004#28113#1" expanded="false" />
            <element signature="e#28206#28358#0" expanded="false" />
            <element signature="e#28206#28313#1" expanded="false" />
            <element signature="e#28409#28565#0" expanded="false" />
            <element signature="e#28409#28515#1" expanded="false" />
            <element signature="e#28619#28784#0" expanded="false" />
            <element signature="e#28619#28731#1" expanded="false" />
            <element signature="e#28839#29018#0" expanded="false" />
            <element signature="e#28839#28964#1" expanded="false" />
            <element signature="e#29021#29050#0" expanded="false" />
            <element signature="e#29114#29253#0" expanded="false" />
            <element signature="e#29114#29214#1" expanded="false" />
            <element signature="e#29298#29472#0" expanded="false" />
            <element signature="e#29298#29431#1" expanded="false" />
            <element signature="e#29516#29654#0" expanded="false" />
            <element signature="e#29516#29614#1" expanded="false" />
            <element signature="e#29704#29854#0" expanded="false" />
            <element signature="e#29704#29808#1" expanded="false" />
            <element signature="e#29908#30066#0" expanded="false" />
            <element signature="e#29908#30016#1" expanded="false" />
            <element signature="e#30116#30266#0" expanded="false" />
            <element signature="e#30116#30220#1" expanded="false" />
            <element signature="e#30315#30476#0" expanded="false" />
            <element signature="e#30315#30432#1" expanded="false" />
            <element signature="e#30514#30649#0" expanded="false" />
            <element signature="e#30514#30615#1" expanded="false" />
            <element signature="e#30695#30843#0" expanded="false" />
            <element signature="e#30695#30802#1" expanded="false" />
            <element signature="e#30846#30875#0" expanded="false" />
            <element signature="e#30926#31032#0" expanded="false" />
            <element signature="e#30926#31009#1" expanded="false" />
            <element signature="e#31056#31162#0" expanded="false" />
            <element signature="e#31056#31139#1" expanded="false" />
            <element signature="e#31186#31292#0" expanded="false" />
            <element signature="e#31186#31269#1" expanded="false" />
            <element signature="e#31316#31408#0" expanded="false" />
            <element signature="e#31316#31385#1" expanded="false" />
            <element signature="e#31431#31535#0" expanded="false" />
            <element signature="e#31431#31513#1" expanded="false" />
            <element signature="e#31559#31665#0" expanded="false" />
            <element signature="e#31559#31642#1" expanded="false" />
            <element signature="e#31688#31789#0" expanded="false" />
            <element signature="e#31688#31767#1" expanded="false" />
            <element signature="e#31814#31908#0" expanded="false" />
            <element signature="e#31814#31884#1" expanded="false" />
            <element signature="e#31930#32027#0" expanded="false" />
            <element signature="e#31930#32006#1" expanded="false" />
            <element signature="e#32052#32146#0" expanded="false" />
            <element signature="e#32052#32122#1" expanded="false" />
            <element signature="e#32169#32273#0" expanded="false" />
            <element signature="e#32169#32251#1" expanded="false" />
            <element signature="e#32297#32403#0" expanded="false" />
            <element signature="e#32297#32380#1" expanded="false" />
            <element signature="e#32427#32526#0" expanded="false" />
            <element signature="e#32427#32503#1" expanded="false" />
            <element signature="e#32549#32653#0" expanded="false" />
            <element signature="e#32549#32631#1" expanded="false" />
            <element signature="e#32677#32783#0" expanded="false" />
            <element signature="e#32677#32760#1" expanded="false" />
            <element signature="e#32786#32815#0" expanded="false" />
            <element signature="e#32868#32988#0" expanded="false" />
            <element signature="e#32868#32962#1" expanded="false" />
            <element signature="e#33015#33135#0" expanded="false" />
            <element signature="e#33015#33109#1" expanded="false" />
            <element signature="e#33173#33325#0" expanded="false" />
            <element signature="e#33173#33291#1" expanded="false" />
            <element signature="e#33368#33537#0" expanded="false" />
            <element signature="e#33368#33498#1" expanded="false" />
            <element signature="e#33575#33726#0" expanded="false" />
            <element signature="e#33575#33692#1" expanded="false" />
            <element signature="e#33769#33937#0" expanded="false" />
            <element signature="e#33769#33898#1" expanded="false" />
            <element signature="e#33978#34158#0" expanded="false" />
            <element signature="e#33978#34121#1" expanded="false" />
            <element signature="e#34204#34406#0" expanded="false" />
            <element signature="e#34204#34364#1" expanded="false" />
            <element signature="e#34434#34556#0" expanded="false" />
            <element signature="e#34434#34529#1" expanded="false" />
            <element signature="e#34583#34712#0" expanded="false" />
            <element signature="e#34583#34686#1" expanded="false" />
            <element signature="e#34750#34874#0" expanded="false" />
            <element signature="e#34750#34840#1" expanded="false" />
          </folding>
        </state>
      </provider>
    </entry>
    <entry file="file://$PROJECT_DIR$/qteasy/core.py">
      <provider selected="true" editor-type-id="text-editor">
        <state relative-caret-position="560">
          <caret line="344" column="0" lean-forward="true" selection-start-line="344" selection-start-column="0" selection-end-line="344" selection-end-column="0" />
          <folding>
            <element signature="n#!!doc" expanded="false" />
            <element signature="e#180#477#0" expanded="false" />
            <element signature="e#180#232#1" expanded="false" />
            <element signature="e#266#343#0" expanded="false" />
            <element signature="e#266#282#1" expanded="false" />
            <element signature="e#388#477#0" expanded="false" />
            <element signature="e#388#442#1" expanded="false" />
            <element signature="e#499#3217#0" expanded="false" />
            <element signature="e#499#923#1" expanded="false" />
            <element signature="e#928#934#0" expanded="false" />
            <element signature="e#1493#2998#0" expanded="false" />
            <element signature="e#1493#1779#1" expanded="false" />
            <element signature="e#3031#3217#0" expanded="false" />
            <element signature="e#3236#4561#0" expanded="false" />
            <element signature="e#3236#3544#1" expanded="false" />
            <element signature="e#3634#3702#0" expanded="false" />
            <element signature="e#3735#3842#0" expanded="false" />
            <element signature="e#3876#3953#0" expanded="false" />
            <element signature="e#4077#4144#0" expanded="false" />
            <element signature="e#4201#4561#0" expanded="false" />
            <element signature="e#4654#4960#0" expanded="false" />
            <element signature="e#4654#4758#1" expanded="false" />
            <element signature="e#4841#4957#0" expanded="false" />
            <element signature="e#4841#4923#1" expanded="false" />
            <element signature="e#5058#7796#0" expanded="false" />
            <element signature="e#5058#5581#1" expanded="false" />
            <element signature="e#5672#5699#0" expanded="false" />
            <element signature="e#5763#5887#0" expanded="false" />
            <element signature="e#5906#6039#0" expanded="false" />
            <element signature="e#6424#6524#0" expanded="false" />
            <element signature="e#6663#6832#0" expanded="false" />
            <element signature="e#6893#7115#0" expanded="false" />
            <element signature="e#7120#7153#0" expanded="false" />
            <element signature="e#7861#8715#0" expanded="false" />
            <element signature="e#7861#8181#1" expanded="false" />
            <element signature="e#8235#8285#0" expanded="false" />
            <element signature="e#8581#8697#0" expanded="false" />
            <element signature="e#8718#8778#0" expanded="false" />
            <element signature="e#8944#11654#0" expanded="false" />
            <element signature="e#8944#9599#1" expanded="false" />
            <element signature="e#9759#9811#0" expanded="false" />
            <element signature="e#10306#10753#0" expanded="false" />
            <element signature="e#11079#11629#0" expanded="false" />
            <element signature="e#11368#11522#0" expanded="false" />
            <element signature="e#11742#24668#0" expanded="false" />
            <element signature="e#11742#12999#1" expanded="false" />
            <element signature="e#13005#13032#0" expanded="false" />
            <element signature="e#13233#13318#0" expanded="false" />
            <element signature="e#13560#13905#0" expanded="false" />
            <element signature="e#13560#13610#0" expanded="false" />
            <element signature="e#13924#14185#0" expanded="false" />
            <element signature="e#14232#15095#0" expanded="false" />
            <element signature="e#14232#15061#1" expanded="false" />
            <element signature="e#15129#18155#0" expanded="false" />
            <element signature="e#15129#17443#1" expanded="false" />
            <element signature="e#18189#24668#0" expanded="false" />
            <element signature="e#18189#20942#1" expanded="false" />
            <element signature="e#21044#21786#0" expanded="false" />
            <element signature="e#21044#21482#1" expanded="false" />
            <element signature="e#21822#22388#0" expanded="false" />
            <element signature="e#21822#22090#1" expanded="false" />
            <element signature="e#22427#23464#0" expanded="false" />
            <element signature="e#22427#23162#1" expanded="false" />
            <element signature="e#23500#24349#0" expanded="false" />
            <element signature="e#23500#24311#1" expanded="false" />
            <element signature="e#24385#24466#0" expanded="false" />
            <element signature="e#24385#24428#1" expanded="false" />
            <element signature="e#24502#24584#0" expanded="false" />
            <element signature="e#24502#24546#1" expanded="false" />
            <element signature="e#24755#26910#0" expanded="false" />
            <element signature="e#24755#25353#1" expanded="false" />
            <element signature="e#25875#26910#0" expanded="false" />
            <element signature="e#25933#25939#0" expanded="false" />
            <element signature="e#26265#26305#0" expanded="false" />
            <element signature="e#26404#26434#0" expanded="false" />
            <element signature="e#26643#26910#0" expanded="false" />
            <element signature="e#27000#28803#0" expanded="false" />
            <element signature="e#27000#27566#1" expanded="false" />
            <element signature="e#28113#28803#0" expanded="false" />
            <element signature="e#28940#31701#0" expanded="false" />
            <element signature="e#28940#29625#1" expanded="false" />
            <element signature="e#30162#31701#0" expanded="false" />
            <element signature="e#30211#31701#0" expanded="false" />
            <element signature="e#30244#30303#0" expanded="false" />
            <element signature="e#30431#31544#0" expanded="false" />
            <element signature="e#30431#30455#0" expanded="false" />
            <element signature="e#31772#32585#0" expanded="false" />
            <element signature="e#31772#32555#1" expanded="false" />
            <element signature="e#32621#32673#0" expanded="false" />
            <element signature="e#32709#32758#0" expanded="false" />
            <element signature="e#32792#32958#0" expanded="false" />
            <element signature="e#32792#32928#1" expanded="false" />
            <element signature="e#32991#33307#0" expanded="false" />
            <element signature="e#32991#33135#1" expanded="false" />
            <element signature="e#33173#33272#0" expanded="false" />
            <element signature="e#33173#33179#0" expanded="false" />
            <element signature="e#33383#33834#0" expanded="false" />
            <element signature="e#33383#33546#1" expanded="false" />
            <element signature="e#33909#34078#0" expanded="false" />
            <element signature="e#34103#35930#0" expanded="false" />
            <element signature="e#34103#34436#1" expanded="false" />
            <element signature="e#34508#34736#0" expanded="false" />
            <element signature="e#34780#34813#0" expanded="false" />
            <element signature="e#34858#34896#0" expanded="false" />
            <element signature="e#34944#34966#0" expanded="false" />
            <element signature="e#35011#35262#0" expanded="false" />
            <element signature="e#35011#35174#1" expanded="false" />
            <element signature="e#35310#35930#0" expanded="false" />
            <element signature="e#35310#35510#1" expanded="false" />
            <element signature="e#35824#35875#0" expanded="false" />
            <element signature="e#35975#36552#0" expanded="false" />
            <element signature="e#35975#36211#1" expanded="false" />
            <element signature="e#36285#36348#0" expanded="false" />
            <element signature="e#36572#41667#0" expanded="false" />
            <element signature="e#36572#36930#1" expanded="false" />
            <element signature="e#36993#38310#0" expanded="false" />
            <element signature="e#36993#37759#1" expanded="false" />
            <element signature="e#38004#38011#0" expanded="false" />
            <element signature="e#38181#38310#0" expanded="false" />
            <element signature="e#38362#38384#0" expanded="false" />
            <element signature="e#38429#38626#0" expanded="false" />
            <element signature="e#38526#38605#0" expanded="false" />
            <element signature="e#38670#38864#0" expanded="false" />
            <element signature="e#38767#38844#0" expanded="false" />
            <element signature="e#38909#39052#0" expanded="false" />
            <element signature="e#39096#39230#0" expanded="false" />
            <element signature="e#39260#39620#0" expanded="false" />
            <element signature="e#39313#39569#0" expanded="false" />
            <element signature="e#39696#40750#0" expanded="false" />
            <element signature="e#39696#40086#1" expanded="false" />
            <element signature="e#40394#40516#0" expanded="false" />
            <element signature="e#40822#41667#0" expanded="false" />
            <element signature="e#40822#41107#1" expanded="false" />
            <element signature="e#41269#41628#0" expanded="false" />
            <element signature="e#41313#41568#0" expanded="false" />
            <element signature="e#41686#47538#0" expanded="false" />
            <element signature="e#41686#41727#1" expanded="false" />
            <element signature="e#41786#43318#0" expanded="false" />
            <element signature="e#42092#42098#0" expanded="false" />
            <element signature="e#42227#42629#0" expanded="false" />
            <element signature="e#42342#42555#0" expanded="false" />
            <element signature="e#42759#42765#0" expanded="false" />
            <element signature="e#42994#43134#0" expanded="false" />
            <element signature="e#43174#43318#0" expanded="false" />
            <element signature="e#43363#43624#0" expanded="false" />
            <element signature="e#43668#43864#0" expanded="false" />
            <element signature="e#43913#43957#0" expanded="false" />
            <element signature="e#44005#44161#0" expanded="false" />
            <element signature="e#44229#44929#0" expanded="false" />
            <element signature="e#44229#44491#1" expanded="false" />
            <element signature="e#44534#44720#0" expanded="false" />
            <element signature="e#44747#44929#0" expanded="false" />
            <element signature="e#44982#45238#0" expanded="false" />
            <element signature="e#44982#45151#1" expanded="false" />
            <element signature="e#45283#45504#0" expanded="false" />
            <element signature="e#45283#45396#1" expanded="false" />
            <element signature="e#45564#45790#0" expanded="false" />
            <element signature="e#45564#45705#1" expanded="false" />
            <element signature="e#45852#46082#0" expanded="false" />
            <element signature="e#45852#45993#1" expanded="false" />
            <element signature="e#46133#46291#0" expanded="false" />
            <element signature="e#46133#46225#1" expanded="false" />
            <element signature="e#46353#46551#0" expanded="false" />
            <element signature="e#46353#46488#1" expanded="false" />
            <element signature="e#46610#46994#0" expanded="false" />
            <element signature="e#46610#46743#1" expanded="false" />
            <element signature="e#47052#47268#0" expanded="false" />
            <element signature="e#47052#47180#1" expanded="false" />
            <element signature="e#47323#47538#0" expanded="false" />
            <element signature="e#47323#47446#1" expanded="false" />
            <marker date="1584282279105" expanded="false" signature="175:343" ph="..." />
            <marker date="1584282279105" expanded="false" signature="1484:2953" ph="..." />
          </folding>
        </state>
      </provider>
    </entry>
    <entry file="file://$PROJECT_DIR$/qteasy/history.py">
      <provider selected="true" editor-type-id="text-editor">
        <state relative-caret-position="232">
          <caret line="113" column="37" lean-forward="false" selection-start-line="113" selection-start-column="37" selection-end-line="113" selection-end-column="37" />
          <folding>
            <element signature="e#143#217#0" expanded="false" />
            <element signature="e#355#611#1" expanded="false" />
            <element signature="e#691#2365#0" expanded="false" />
            <element signature="e#691#844#1" expanded="false" />
            <element signature="e#2050#2135#0" expanded="false" />
            <element signature="e#2411#2430#0" expanded="false" />
            <element signature="e#2476#2495#0" expanded="false" />
            <element signature="e#2611#2631#0" expanded="false" />
            <element signature="e#2676#2693#0" expanded="false" />
            <element signature="e#2737#2754#0" expanded="false" />
            <element signature="e#2800#2817#0" expanded="false" />
            <element signature="e#2866#2886#0" expanded="false" />
            <element signature="e#2932#2952#0" expanded="false" />
            <element signature="e#2999#3019#0" expanded="false" />
            <element signature="e#3071#3091#0" expanded="false" />
            <element signature="e#3136#3186#0" expanded="false" />
            <element signature="e#3234#5596#0" expanded="false" />
            <element signature="e#3234#3587#1" expanded="false" />
            <element signature="e#5634#5687#0" expanded="false" />
            <element signature="e#5717#5859#0" expanded="false" />
            <element signature="e#5901#5990#0" expanded="false" />
            <element signature="e#6056#6197#0" expanded="false" />
            <element signature="e#6249#6449#0" expanded="false" />
            <element signature="e#6249#6341#1" expanded="false" />
            <element signature="e#6483#6610#0" expanded="false" />
            <element signature="e#6483#6610#2" expanded="false" />
            <element signature="e#6651#6888#1" expanded="false" />
            <element signature="e#7416#22295#0" expanded="false" />
            <element signature="e#7474#7588#1" expanded="false" />
            <element signature="e#7593#7599#0" expanded="false" />
            <element signature="e#7794#7940#0" expanded="false" />
            <element signature="e#7974#8821#0" expanded="false" />
            <element signature="e#7974#8007#0" expanded="false" />
            <element signature="e#8600#8627#0" expanded="false" />
            <element signature="e#8902#8928#0" expanded="false" />
            <element signature="e#8997#9028#0" expanded="false" />
            <element signature="e#9096#9125#0" expanded="false" />
            <element signature="e#9187#9214#0" expanded="false" />
            <element signature="e#9281#9309#0" expanded="false" />
            <element signature="e#9373#9396#0" expanded="false" />
            <element signature="e#9461#9482#0" expanded="false" />
            <element signature="e#9575#9620#0" expanded="false" />
            <element signature="e#9626#9646#0" expanded="false" />
            <element signature="e#10061#10839#0" expanded="false" />
            <element signature="e#10061#10364#1" expanded="false" />
            <element signature="e#10869#11252#0" expanded="false" />
            <element signature="e#10934#11196#0" expanded="false" />
            <element signature="e#11326#11816#0" expanded="false" />
            <element signature="e#11326#11338#0" expanded="false" />
            <element signature="e#11884#11940#0" expanded="false" />
            <element signature="e#12014#12471#0" expanded="false" />
            <element signature="e#12138#12471#0" expanded="false" />
            <element signature="e#12530#16246#0" expanded="false" />
            <element signature="e#12530#12561#0" expanded="false" />
            <element signature="e#12726#12776#0" expanded="false" />
            <element signature="e#12945#16246#0" expanded="false" />
            <element signature="e#13319#13428#0" expanded="false" />
            <element signature="e#13441#13513#0" expanded="false" />
            <element signature="e#14057#14088#0" expanded="false" />
            <element signature="e#14308#14609#0" expanded="false" />
            <element signature="e#14459#14596#0" expanded="false" />
            <element signature="e#14609#14661#0" expanded="false" />
            <element signature="e#14894#15853#0" expanded="false" />
            <element signature="e#14946#15679#0" expanded="false" />
            <element signature="e#15274#15679#0" expanded="false" />
            <element signature="e#15471#15488#0" expanded="false" />
            <element signature="e#15724#15853#0" expanded="false" />
            <element signature="e#15998#16222#0" expanded="false" />
            <element signature="e#16286#16364#0" expanded="false" />
            <element signature="e#16405#16797#0" expanded="false" />
            <element signature="e#16467#16702#0" expanded="false" />
            <element signature="e#16860#17542#0" expanded="false" />
            <element signature="e#16992#17360#0" expanded="false" />
            <element signature="e#17013#17225#0" expanded="false" />
            <element signature="e#17262#17360#0" expanded="false" />
            <element signature="e#17387#17512#0" expanded="false" />
            <element signature="e#17592#18259#0" expanded="false" />
            <element signature="e#17668#18259#0" expanded="false" />
            <element signature="e#17721#18193#0" expanded="false" />
            <element signature="e#17965#18038#0" expanded="false" />
            <element signature="e#18081#18158#0" expanded="false" />
            <element signature="e#18318#19530#0" expanded="false" />
            <element signature="e#18318#18347#0" expanded="false" />
            <element signature="e#19407#19426#0" expanded="false" />
            <element signature="e#19627#19833#0" expanded="false" />
            <element signature="e#19873#19958#0" expanded="false" />
            <element signature="e#20025#20375#0" expanded="false" />
            <element signature="e#20025#20056#0" expanded="false" />
            <element signature="e#20228#20353#0" expanded="false" />
            <element signature="e#20443#21609#0" expanded="false" />
            <element signature="e#20443#20462#0" expanded="false" />
            <element signature="e#21079#21535#0" expanded="false" />
            <element signature="e#21150#21509#0" expanded="false" />
            <element signature="e#21668#21915#0" expanded="false" />
            <element signature="e#21965#22295#0" expanded="false" />
            <element signature="e#22037#22088#0" expanded="false" />
            <element signature="e#22172#22219#0" expanded="false" />
            <marker date="1584257629060" expanded="false" signature="10639:10839" ph="..." />
=======
        <state relative-caret-position="529">
          <caret line="25" column="92" lean-forward="false" selection-start-line="25" selection-start-column="92" selection-end-line="25" selection-end-column="92" />
          <folding>
            <element signature="e#1814#1877#0" expanded="false" />
            <element signature="e#2042#2351#0" expanded="false" />
            <element signature="e#2042#2288#1" expanded="false" />
            <element signature="e#2393#2530#0" expanded="false" />
            <element signature="e#2393#2499#1" expanded="false" />
            <element signature="e#2569#2809#0" expanded="false" />
            <element signature="e#2569#2781#1" expanded="false" />
            <element signature="e#2831#2961#0" expanded="false" />
            <element signature="e#2831#2930#1" expanded="false" />
            <element signature="e#3007#3163#0" expanded="false" />
            <element signature="e#3007#3128#1" expanded="false" />
            <element signature="e#3224#3501#0" expanded="false" />
            <element signature="e#3224#3460#1" expanded="false" />
            <element signature="e#3551#3765#0" expanded="false" />
            <element signature="e#3551#3720#1" expanded="false" />
            <element signature="e#3856#4090#0" expanded="false" />
            <element signature="e#3856#4028#1" expanded="false" />
            <element signature="e#4134#4259#0" expanded="false" />
            <element signature="e#4134#4220#1" expanded="false" />
            <element signature="e#4314#4471#0" expanded="false" />
            <element signature="e#4314#4428#1" expanded="false" />
            <element signature="e#4525#4697#0" expanded="false" />
            <element signature="e#4525#4648#1" expanded="false" />
            <element signature="e#4754#4940#0" expanded="false" />
            <element signature="e#4754#4888#1" expanded="false" />
            <element signature="e#4978#5106#0" expanded="false" />
            <element signature="e#4978#5072#1" expanded="false" />
            <element signature="e#5153#5324#0" expanded="false" />
            <element signature="e#5153#5282#1" expanded="false" />
            <element signature="e#5363#5507#0" expanded="false" />
            <element signature="e#5363#5472#1" expanded="false" />
            <element signature="e#5547#5682#0" expanded="false" />
            <element signature="e#5547#5646#1" expanded="false" />
            <element signature="e#5720#5851#0" expanded="false" />
            <element signature="e#5720#5817#1" expanded="false" />
            <element signature="e#5854#5917#0" expanded="false" />
            <element signature="e#5995#6182#0" expanded="false" />
            <element signature="e#5995#6137#1" expanded="false" />
            <element signature="e#6232#6429#0" expanded="false" />
            <element signature="e#6232#6383#1" expanded="false" />
            <element signature="e#6492#6688#0" expanded="false" />
            <element signature="e#6492#6634#1" expanded="false" />
            <element signature="e#6732#6893#0" expanded="false" />
            <element signature="e#6732#6853#1" expanded="false" />
            <element signature="e#6940#7080#0" expanded="false" />
            <element signature="e#6940#7037#1" expanded="false" />
            <element signature="e#7119#7265#0" expanded="false" />
            <element signature="e#7119#7227#1" expanded="false" />
            <element signature="e#7314#7481#0" expanded="false" />
            <element signature="e#7314#7436#1" expanded="false" />
            <element signature="e#7519#7653#0" expanded="false" />
            <element signature="e#7519#7619#1" expanded="false" />
            <element signature="e#7701#7877#0" expanded="false" />
            <element signature="e#7701#7833#1" expanded="false" />
            <element signature="e#7947#8236#0" expanded="false" />
            <element signature="e#7947#8175#1" expanded="false" />
            <element signature="e#8353#8763#0" expanded="false" />
            <element signature="e#8353#8661#1" expanded="false" />
            <element signature="e#8806#9031#0" expanded="false" />
            <element signature="e#8806#8991#1" expanded="false" />
            <element signature="e#9088#9306#0" expanded="false" />
            <element signature="e#9088#9253#1" expanded="false" />
            <element signature="e#9360#9563#0" expanded="false" />
            <element signature="e#9360#9513#1" expanded="false" />
            <element signature="e#9610#9760#0" expanded="false" />
            <element signature="e#9610#9717#1" expanded="false" />
            <element signature="e#9798#9906#0" expanded="false" />
            <element signature="e#9798#9872#1" expanded="false" />
            <element signature="e#9959#10133#0" expanded="false" />
            <element signature="e#9959#10084#1" expanded="false" />
            <element signature="e#10179#10327#0" expanded="false" />
            <element signature="e#10179#10285#1" expanded="false" />
            <element signature="e#10390#10579#0" expanded="false" />
            <element signature="e#10390#10525#1" expanded="false" />
            <element signature="e#10617#10759#0" expanded="false" />
            <element signature="e#10617#10725#1" expanded="false" />
            <element signature="e#10798#10953#0" expanded="false" />
            <element signature="e#10798#10918#1" expanded="false" />
            <element signature="e#10992#11132#0" expanded="false" />
            <element signature="e#10992#11097#1" expanded="false" />
            <element signature="e#11174#11331#0" expanded="false" />
            <element signature="e#11174#11293#1" expanded="false" />
            <element signature="e#11369#11492#0" expanded="false" />
            <element signature="e#11369#11458#1" expanded="false" />
            <element signature="e#11608#11953#0" expanded="false" />
            <element signature="e#11608#11848#1" expanded="false" />
            <element signature="e#12038#12311#0" expanded="false" />
            <element signature="e#12038#12233#1" expanded="false" />
            <element signature="e#12402#12679#0" expanded="false" />
            <element signature="e#12402#12598#1" expanded="false" />
            <element signature="e#12718#12868#0" expanded="false" />
            <element signature="e#12718#12833#1" expanded="false" />
            <element signature="e#12952#13194#0" expanded="false" />
            <element signature="e#12952#13119#1" expanded="false" />
            <element signature="e#13245#13403#0" expanded="false" />
            <element signature="e#13245#13356#1" expanded="false" />
            <element signature="e#13406#13469#0" expanded="false" />
            <element signature="e#13536#13687#0" expanded="false" />
            <element signature="e#13536#13647#1" expanded="false" />
            <element signature="e#13760#13990#0" expanded="false" />
            <element signature="e#13760#13923#1" expanded="false" />
            <element signature="e#14021#14113#0" expanded="false" />
            <element signature="e#14021#14083#1" expanded="false" />
            <element signature="e#14116#14145#0" expanded="false" />
            <element signature="e#14218#14380#0" expanded="false" />
            <element signature="e#14218#14335#1" expanded="false" />
            <element signature="e#14430#14604#0" expanded="false" />
            <element signature="e#14430#14558#1" expanded="false" />
            <element signature="e#14641#14763#0" expanded="false" />
            <element signature="e#14641#14727#1" expanded="false" />
            <element signature="e#14766#14795#0" expanded="false" />
            <element signature="e#14867#15015#0" expanded="false" />
            <element signature="e#14867#14972#1" expanded="false" />
            <element signature="e#15047#15148#0" expanded="false" />
            <element signature="e#15047#15117#1" expanded="false" />
            <element signature="e#15187#15314#0" expanded="false" />
            <element signature="e#15187#15276#1" expanded="false" />
            <element signature="e#15353#15487#0" expanded="false" />
            <element signature="e#15353#15449#1" expanded="false" />
            <element signature="e#15490#15529#0" expanded="false" />
            <element signature="e#15579#15693#0" expanded="false" />
            <element signature="e#15579#15663#1" expanded="false" />
            <element signature="e#15723#15835#0" expanded="false" />
            <element signature="e#15723#15806#1" expanded="false" />
            <element signature="e#15864#16000#0" expanded="false" />
            <element signature="e#15864#15972#1" expanded="false" />
            <element signature="e#16027#16124#0" expanded="false" />
            <element signature="e#16027#16098#1" expanded="false" />
            <element signature="e#16156#16269#0" expanded="false" />
            <element signature="e#16156#16238#1" expanded="false" />
            <element signature="e#16272#16323#0" expanded="false" />
            <element signature="e#16390#16535#0" expanded="false" />
            <element signature="e#16390#16491#1" expanded="false" />
            <element signature="e#16585#16743#0" expanded="false" />
            <element signature="e#16585#16694#1" expanded="false" />
            <element signature="e#16789#16946#0" expanded="false" />
            <element signature="e#16789#16901#1" expanded="false" />
            <element signature="e#16996#17154#0" expanded="false" />
            <element signature="e#16996#17105#1" expanded="false" />
            <element signature="e#17201#17360#0" expanded="false" />
            <element signature="e#17201#17314#1" expanded="false" />
            <element signature="e#17412#17579#0" expanded="false" />
            <element signature="e#17412#17528#1" expanded="false" />
            <element signature="e#17632#17806#0" expanded="false" />
            <element signature="e#17632#17754#1" expanded="false" />
            <element signature="e#17858#18015#0" expanded="false" />
            <element signature="e#17858#17964#1" expanded="false" />
            <element signature="e#18066#18221#0" expanded="false" />
            <element signature="e#18066#18171#1" expanded="false" />
            <element signature="e#18268#18415#0" expanded="false" />
            <element signature="e#18268#18369#1" expanded="false" />
            <element signature="e#18463#18611#0" expanded="false" />
            <element signature="e#18463#18564#1" expanded="false" />
            <element signature="e#18665#18826#0" expanded="false" />
            <element signature="e#18665#18773#1" expanded="false" />
            <element signature="e#18881#19050#0" expanded="false" />
            <element signature="e#18881#18996#1" expanded="false" />
            <element signature="e#19102#19258#0" expanded="false" />
            <element signature="e#19102#19207#1" expanded="false" />
            <element signature="e#19311#19471#0" expanded="false" />
            <element signature="e#19311#19419#1" expanded="false" />
            <element signature="e#19514#19652#0" expanded="false" />
            <element signature="e#19514#19610#1" expanded="false" />
            <element signature="e#19699#19846#0" expanded="false" />
            <element signature="e#19699#19800#1" expanded="false" />
            <element signature="e#19898#20055#0" expanded="false" />
            <element signature="e#19898#20004#1" expanded="false" />
            <element signature="e#20103#20259#0" expanded="false" />
            <element signature="e#20103#20212#1" expanded="false" />
            <element signature="e#20313#20475#0" expanded="false" />
            <element signature="e#20313#20422#1" expanded="false" />
            <element signature="e#20525#20678#0" expanded="false" />
            <element signature="e#20525#20629#1" expanded="false" />
            <element signature="e#20733#20915#0" expanded="false" />
            <element signature="e#20733#20861#1" expanded="false" />
            <element signature="e#20968#21127#0" expanded="false" />
            <element signature="e#20968#21075#1" expanded="false" />
            <element signature="e#21172#21314#0" expanded="false" />
            <element signature="e#21172#21270#1" expanded="false" />
            <element signature="e#21363#21514#0" expanded="false" />
            <element signature="e#21363#21466#1" expanded="false" />
            <element signature="e#21559#21709#0" expanded="false" />
            <element signature="e#21559#21665#1" expanded="false" />
            <element signature="e#21759#21920#0" expanded="false" />
            <element signature="e#21759#21871#1" expanded="false" />
            <element signature="e#21967#22121#0" expanded="false" />
            <element signature="e#21967#22075#1" expanded="false" />
            <element signature="e#22167#22319#0" expanded="false" />
            <element signature="e#22167#22274#1" expanded="false" />
            <element signature="e#22368#22532#0" expanded="false" />
            <element signature="e#22368#22484#1" expanded="false" />
            <element signature="e#22583#22738#0" expanded="false" />
            <element signature="e#22583#22688#1" expanded="false" />
            <element signature="e#22792#22958#0" expanded="false" />
            <element signature="e#22792#22905#1" expanded="false" />
            <element signature="e#23003#23154#0" expanded="false" />
            <element signature="e#23003#23110#1" expanded="false" />
            <element signature="e#23207#23366#0" expanded="false" />
            <element signature="e#23207#23314#1" expanded="false" />
            <element signature="e#23412#23556#0" expanded="false" />
            <element signature="e#23412#23511#1" expanded="false" />
            <element signature="e#23610#23808#0" expanded="false" />
            <element signature="e#23610#23755#1" expanded="false" />
            <element signature="e#23859#24014#0" expanded="false" />
            <element signature="e#23859#23964#1" expanded="false" />
            <element signature="e#24067#24227#0" expanded="false" />
            <element signature="e#24067#24175#1" expanded="false" />
            <element signature="e#24274#24428#0" expanded="false" />
            <element signature="e#24274#24382#1" expanded="false" />
            <element signature="e#24475#24621#0" expanded="false" />
            <element signature="e#24475#24575#1" expanded="false" />
            <element signature="e#24671#24824#0" expanded="false" />
            <element signature="e#24671#24775#1" expanded="false" />
            <element signature="e#24870#25015#0" expanded="false" />
            <element signature="e#24870#24970#1" expanded="false" />
            <element signature="e#25069#25231#0" expanded="false" />
            <element signature="e#25069#25178#1" expanded="false" />
            <element signature="e#25281#25434#0" expanded="false" />
            <element signature="e#25281#25385#1" expanded="false" />
            <element signature="e#25479#25630#0" expanded="false" />
            <element signature="e#25479#25586#1" expanded="false" />
            <element signature="e#25677#25831#0" expanded="false" />
            <element signature="e#25677#25785#1" expanded="false" />
            <element signature="e#25881#26034#0" expanded="false" />
            <element signature="e#25881#25985#1" expanded="false" />
            <element signature="e#26089#26263#0" expanded="false" />
            <element signature="e#26089#26209#1" expanded="false" />
            <element signature="e#26317#26478#0" expanded="false" />
            <element signature="e#26317#26425#1" expanded="false" />
            <element signature="e#26529#26684#0" expanded="false" />
            <element signature="e#26529#26634#1" expanded="false" />
            <element signature="e#26732#26888#0" expanded="false" />
            <element signature="e#26732#26841#1" expanded="false" />
            <element signature="e#26938#27091#0" expanded="false" />
            <element signature="e#26938#27042#1" expanded="false" />
            <element signature="e#27144#27303#0" expanded="false" />
            <element signature="e#27144#27251#1" expanded="false" />
            <element signature="e#27355#27512#0" expanded="false" />
            <element signature="e#27355#27461#1" expanded="false" />
            <element signature="e#27557#27744#0" expanded="false" />
            <element signature="e#27557#27700#1" expanded="false" />
            <element signature="e#27792#27941#0" expanded="false" />
            <element signature="e#27792#27894#1" expanded="false" />
            <element signature="e#27989#28145#0" expanded="false" />
            <element signature="e#27989#28098#1" expanded="false" />
            <element signature="e#28191#28343#0" expanded="false" />
            <element signature="e#28191#28298#1" expanded="false" />
            <element signature="e#28394#28550#0" expanded="false" />
            <element signature="e#28394#28500#1" expanded="false" />
            <element signature="e#28604#28769#0" expanded="false" />
            <element signature="e#28604#28716#1" expanded="false" />
            <element signature="e#28824#29003#0" expanded="false" />
            <element signature="e#28824#28949#1" expanded="false" />
            <element signature="e#29006#29035#0" expanded="false" />
            <element signature="e#29099#29238#0" expanded="false" />
            <element signature="e#29099#29199#1" expanded="false" />
            <element signature="e#29283#29457#0" expanded="false" />
            <element signature="e#29283#29416#1" expanded="false" />
            <element signature="e#29501#29639#0" expanded="false" />
            <element signature="e#29501#29599#1" expanded="false" />
            <element signature="e#29689#29839#0" expanded="false" />
            <element signature="e#29689#29793#1" expanded="false" />
            <element signature="e#29893#30051#0" expanded="false" />
            <element signature="e#29893#30001#1" expanded="false" />
            <element signature="e#30101#30251#0" expanded="false" />
            <element signature="e#30101#30205#1" expanded="false" />
            <element signature="e#30300#30461#0" expanded="false" />
            <element signature="e#30300#30417#1" expanded="false" />
            <element signature="e#30499#30634#0" expanded="false" />
            <element signature="e#30499#30600#1" expanded="false" />
            <element signature="e#30680#30828#0" expanded="false" />
            <element signature="e#30680#30787#1" expanded="false" />
            <element signature="e#30831#30860#0" expanded="false" />
            <element signature="e#30911#31017#0" expanded="false" />
            <element signature="e#30911#30994#1" expanded="false" />
            <element signature="e#31041#31147#0" expanded="false" />
            <element signature="e#31041#31124#1" expanded="false" />
            <element signature="e#31171#31277#0" expanded="false" />
            <element signature="e#31171#31254#1" expanded="false" />
            <element signature="e#31301#31393#0" expanded="false" />
            <element signature="e#31301#31370#1" expanded="false" />
            <element signature="e#31416#31520#0" expanded="false" />
            <element signature="e#31416#31498#1" expanded="false" />
            <element signature="e#31544#31650#0" expanded="false" />
            <element signature="e#31544#31627#1" expanded="false" />
            <element signature="e#31673#31774#0" expanded="false" />
            <element signature="e#31673#31752#1" expanded="false" />
            <element signature="e#31799#31893#0" expanded="false" />
            <element signature="e#31799#31869#1" expanded="false" />
            <element signature="e#31915#32012#0" expanded="false" />
            <element signature="e#31915#31991#1" expanded="false" />
            <element signature="e#32037#32131#0" expanded="false" />
            <element signature="e#32037#32107#1" expanded="false" />
            <element signature="e#32154#32258#0" expanded="false" />
            <element signature="e#32154#32236#1" expanded="false" />
            <element signature="e#32282#32388#0" expanded="false" />
            <element signature="e#32282#32365#1" expanded="false" />
            <element signature="e#32412#32511#0" expanded="false" />
            <element signature="e#32412#32488#1" expanded="false" />
            <element signature="e#32534#32638#0" expanded="false" />
            <element signature="e#32534#32616#1" expanded="false" />
            <element signature="e#32662#32768#0" expanded="false" />
            <element signature="e#32662#32745#1" expanded="false" />
            <element signature="e#32771#32800#0" expanded="false" />
            <element signature="e#32853#32973#0" expanded="false" />
            <element signature="e#32853#32947#1" expanded="false" />
            <element signature="e#33000#33120#0" expanded="false" />
            <element signature="e#33000#33094#1" expanded="false" />
            <element signature="e#33158#33310#0" expanded="false" />
            <element signature="e#33158#33276#1" expanded="false" />
            <element signature="e#33353#33522#0" expanded="false" />
            <element signature="e#33353#33483#1" expanded="false" />
            <element signature="e#33560#33711#0" expanded="false" />
            <element signature="e#33560#33677#1" expanded="false" />
            <element signature="e#33754#33922#0" expanded="false" />
            <element signature="e#33754#33883#1" expanded="false" />
            <element signature="e#33963#34143#0" expanded="false" />
            <element signature="e#33963#34106#1" expanded="false" />
            <element signature="e#34189#34391#0" expanded="false" />
            <element signature="e#34189#34349#1" expanded="false" />
            <element signature="e#34419#34541#0" expanded="false" />
            <element signature="e#34419#34514#1" expanded="false" />
            <element signature="e#34568#34697#0" expanded="false" />
            <element signature="e#34568#34671#1" expanded="false" />
            <element signature="e#34735#34859#0" expanded="false" />
            <element signature="e#34735#34825#1" expanded="false" />
          </folding>
        </state>
      </provider>
    </entry>
    <entry file="file://$PROJECT_DIR$/qteasy/__init__.py">
      <provider selected="true" editor-type-id="text-editor">
        <state relative-caret-position="184">
          <caret line="10" column="0" lean-forward="false" selection-start-line="10" selection-start-column="0" selection-end-line="10" selection-end-column="0" />
          <folding>
            <element signature="e#16#35#0" expanded="true" />
          </folding>
        </state>
      </provider>
    </entry>
    <entry file="file://$PROJECT_DIR$/qteasy/__main__.py">
      <provider selected="true" editor-type-id="text-editor">
        <state relative-caret-position="713">
          <caret line="34" column="0" lean-forward="false" selection-start-line="34" selection-start-column="0" selection-end-line="34" selection-end-column="0" />
          <folding />
        </state>
      </provider>
    </entry>
    <entry file="file://$PROJECT_DIR$/qteasy/history.py">
      <provider selected="true" editor-type-id="text-editor">
        <state relative-caret-position="1497">
          <caret line="325" column="81" lean-forward="false" selection-start-line="325" selection-start-column="81" selection-end-line="325" selection-end-column="81" />
          <folding>
            <element signature="e#130#204#0" expanded="false" />
            <element signature="e#342#5649#0" expanded="false" />
            <element signature="e#342#598#1" expanded="false" />
            <element signature="e#678#2352#0" expanded="false" />
            <element signature="e#678#831#1" expanded="false" />
            <element signature="e#2037#2122#0" expanded="false" />
            <element signature="e#2398#2417#0" expanded="false" />
            <element signature="e#2463#2482#0" expanded="false" />
            <element signature="e#2528#2547#0" expanded="false" />
            <element signature="e#2598#2618#0" expanded="false" />
            <element signature="e#2663#2680#0" expanded="false" />
            <element signature="e#2724#2741#0" expanded="false" />
            <element signature="e#2787#2804#0" expanded="false" />
            <element signature="e#2853#2873#0" expanded="false" />
            <element signature="e#2919#2939#0" expanded="false" />
            <element signature="e#2986#3006#0" expanded="false" />
            <element signature="e#3058#3078#0" expanded="false" />
            <element signature="e#3123#3173#0" expanded="false" />
            <element signature="e#3221#5048#0" expanded="false" />
            <element signature="e#3221#3574#1" expanded="false" />
            <element signature="e#3932#4146#0" expanded="false" />
            <element signature="e#3967#4052#0" expanded="false" />
            <element signature="e#4262#4380#0" expanded="false" />
            <element signature="e#4407#4544#0" expanded="false" />
            <element signature="e#4554#4632#0" expanded="false" />
            <element signature="e#5086#5139#0" expanded="false" />
            <element signature="e#5169#5311#0" expanded="false" />
            <element signature="e#5353#5442#0" expanded="false" />
            <element signature="e#5508#5649#0" expanded="false" />
            <element signature="e#5701#5901#0" expanded="false" />
            <element signature="e#5701#5793#1" expanded="false" />
            <element signature="e#5935#6062#0" expanded="false" />
            <element signature="e#5935#6062#2" expanded="false" />
            <element signature="e#6103#6846#0" expanded="false" />
            <element signature="e#6103#6340#1" expanded="false" />
            <element signature="e#6681#6816#0" expanded="false" />
            <element signature="e#6926#7040#1" expanded="false" />
            <element signature="e#7045#7051#0" expanded="false" />
            <element signature="e#7426#8273#0" expanded="false" />
            <element signature="e#7426#7459#0" expanded="false" />
            <element signature="e#8052#8079#0" expanded="false" />
            <element signature="e#8354#8380#0" expanded="false" />
            <element signature="e#8449#8480#0" expanded="false" />
            <element signature="e#8548#8577#0" expanded="false" />
            <element signature="e#8639#8666#0" expanded="false" />
            <element signature="e#8733#8761#0" expanded="false" />
            <element signature="e#8825#8848#0" expanded="false" />
            <element signature="e#8913#8934#0" expanded="false" />
            <element signature="e#9027#9072#0" expanded="false" />
            <element signature="e#9078#9098#0" expanded="false" />
            <element signature="e#10440#10823#0" expanded="false" />
            <element signature="e#10505#10767#0" expanded="false" />
            <element signature="e#10897#11387#0" expanded="false" />
            <element signature="e#10897#10909#0" expanded="false" />
            <element signature="e#11455#11511#0" expanded="false" />
            <element signature="e#11585#12042#0" expanded="false" />
            <element signature="e#11709#12042#0" expanded="false" />
            <element signature="e#12101#15817#0" expanded="false" />
            <element signature="e#12101#12132#0" expanded="false" />
            <element signature="e#12297#12347#0" expanded="false" />
            <element signature="e#12516#15817#0" expanded="false" />
            <element signature="e#12890#12999#0" expanded="false" />
            <element signature="e#13012#13084#0" expanded="false" />
            <element signature="e#13628#13659#0" expanded="false" />
            <element signature="e#13879#14180#0" expanded="false" />
            <element signature="e#14030#14167#0" expanded="false" />
            <element signature="e#14180#14232#0" expanded="false" />
            <element signature="e#14465#15424#0" expanded="false" />
            <element signature="e#14517#15250#0" expanded="false" />
            <element signature="e#14845#15250#0" expanded="false" />
            <element signature="e#15042#15059#0" expanded="false" />
            <element signature="e#15295#15424#0" expanded="false" />
            <element signature="e#15569#15793#0" expanded="false" />
            <element signature="e#15857#15935#0" expanded="false" />
            <element signature="e#15976#16368#0" expanded="false" />
            <element signature="e#16038#16273#0" expanded="false" />
            <element signature="e#16431#17113#0" expanded="false" />
            <element signature="e#16563#16931#0" expanded="false" />
            <element signature="e#16584#16796#0" expanded="false" />
            <element signature="e#16833#16931#0" expanded="false" />
            <element signature="e#16958#17083#0" expanded="false" />
            <element signature="e#17163#17830#0" expanded="false" />
            <element signature="e#17239#17830#0" expanded="false" />
            <element signature="e#17292#17764#0" expanded="false" />
            <element signature="e#17536#17609#0" expanded="false" />
            <element signature="e#17652#17729#0" expanded="false" />
            <element signature="e#17889#19101#0" expanded="false" />
            <element signature="e#17889#17918#0" expanded="false" />
            <element signature="e#18978#18997#0" expanded="false" />
            <element signature="e#19198#19404#0" expanded="false" />
            <element signature="e#19444#19529#0" expanded="false" />
            <element signature="e#19596#19946#0" expanded="false" />
            <element signature="e#19596#19627#0" expanded="false" />
            <element signature="e#19799#19924#0" expanded="false" />
            <element signature="e#20014#21180#0" expanded="false" />
            <element signature="e#20014#20033#0" expanded="false" />
            <element signature="e#20650#21106#0" expanded="false" />
            <element signature="e#20721#21080#0" expanded="false" />
            <element signature="e#21239#21486#0" expanded="false" />
            <element signature="e#21536#21866#0" expanded="false" />
            <element signature="e#21608#21659#0" expanded="false" />
            <element signature="e#21743#21790#0" expanded="false" />
>>>>>>> 06902e95
          </folding>
        </state>
      </provider>
    </entry>
    <entry file="file://$PROJECT_DIR$/qteasy/operator.py">
      <provider selected="true" editor-type-id="text-editor">
<<<<<<< HEAD
        <state relative-caret-position="948">
          <caret line="726" column="90" lean-forward="true" selection-start-line="726" selection-start-column="90" selection-end-line="726" selection-end-column="90" />
          <folding>
            <element signature="n#!!doc" expanded="false" />
            <element signature="e#308#7585#0" expanded="false" />
            <element signature="e#308#418#1" expanded="false" />
            <element signature="e#1002#3772#0" expanded="false" />
            <element signature="e#1002#3133#1" expanded="false" />
            <element signature="e#3820#3860#0" expanded="false" />
            <element signature="e#3908#3948#0" expanded="false" />
            <element signature="e#3996#4038#0" expanded="false" />
            <element signature="e#4087#4131#0" expanded="false" />
            <element signature="e#4180#4274#0" expanded="false" />
            <element signature="e#4322#4393#0" expanded="false" />
            <element signature="e#4440#4482#0" expanded="false" />
            <element signature="e#4526#4565#0" expanded="false" />
            <element signature="e#4614#4662#0" expanded="false" />
            <element signature="e#4713#4761#0" expanded="false" />
            <element signature="e#4814#4868#0" expanded="false" />
            <element signature="e#4918#4967#0" expanded="false" />
            <element signature="e#5000#5498#0" expanded="false" />
            <element signature="e#5551#5974#0" expanded="false" />
            <element signature="e#6028#6465#0" expanded="false" />
            <element signature="e#6028#6175#1" expanded="false" />
            <element signature="e#6228#6266#0" expanded="false" />
            <element signature="e#6293#6465#0" expanded="false" />
            <element signature="e#6293#6444#1" expanded="false" />
            <element signature="e#6523#6683#0" expanded="false" />
            <element signature="e#6523#6628#1" expanded="false" />
            <element signature="e#6731#6899#0" expanded="false" />
            <element signature="e#6731#6830#1" expanded="false" />
            <element signature="e#6993#7449#0" expanded="false" />
            <element signature="e#6993#7206#1" expanded="false" />
            <element signature="e#7514#7582#0" expanded="false" />
            <element signature="e#7585#7670#0" expanded="false" />
            <element signature="e#8446#14965#0" expanded="false" />
            <element signature="e#9019#9534#0" expanded="false" />
            <element signature="e#9607#10745#0" expanded="false" />
            <element signature="e#9607#10711#1" expanded="false" />
            <element signature="e#10822#12683#0" expanded="false" />
            <element signature="e#10822#11329#1" expanded="false" />
            <element signature="e#12110#12132#0" expanded="false" />
            <element signature="e#12728#14965#0" expanded="false" />
            <element signature="e#12728#13251#1" expanded="false" />
            <element signature="e#13741#13871#0" expanded="false" />
            <element signature="e#14139#14204#0" expanded="false" />
            <element signature="e#14349#14550#0" expanded="false" />
            <element signature="e#14616#14819#0" expanded="false" />
            <element signature="e#15000#15429#0" expanded="false" />
            <element signature="e#15000#15109#1" expanded="false" />
            <element signature="e#15143#15290#0" expanded="false" />
            <element signature="e#15344#15429#0" expanded="false" />
            <element signature="e#15467#17031#0" expanded="false" />
            <element signature="e#15467#15753#1" expanded="false" />
            <element signature="e#15807#16410#0" expanded="false" />
            <element signature="e#16185#16364#0" expanded="false" />
            <element signature="e#16464#17031#0" expanded="false" />
            <element signature="e#17064#18569#0" expanded="false" />
            <element signature="e#17064#17286#1" expanded="false" />
            <element signature="e#17340#17834#0" expanded="false" />
            <element signature="e#17635#17788#0" expanded="false" />
            <element signature="e#17888#18569#0" expanded="false" />
            <element signature="e#17888#18121#1" expanded="false" />
            <element signature="e#18384#18429#0" expanded="false" />
            <element signature="e#18601#20120#0" expanded="false" />
            <element signature="e#18601#18782#1" expanded="false" />
            <element signature="e#18827#19298#0" expanded="false" />
            <element signature="e#19121#19252#0" expanded="false" />
            <element signature="e#19352#20120#0" expanded="false" />
            <element signature="e#19413#19483#0" expanded="false" />
            <element signature="e#19741#19822#0" expanded="false" />
            <element signature="e#20153#21693#0" expanded="false" />
            <element signature="e#20153#20333#1" expanded="false" />
            <element signature="e#20378#20971#0" expanded="false" />
            <element signature="e#20653#20799#0" expanded="false" />
            <element signature="e#21025#21693#0" expanded="false" />
            <element signature="e#21025#21207#1" expanded="false" />
            <element signature="e#21238#21303#0" expanded="false" />
            <element signature="e#21498#21511#0" expanded="false" />
            <element signature="e#21725#22608#0" expanded="false" />
            <element signature="e#21725#21878#1" expanded="false" />
            <element signature="e#21923#22354#0" expanded="false" />
            <element signature="e#22413#22608#0" expanded="false" />
            <element signature="e#22413#22464#1" expanded="false" />
            <element signature="e#24147#24420#0" expanded="false" />
            <element signature="e#24426#24495#0" expanded="false" />
            <element signature="e#24620#25825#0" expanded="false" />
            <element signature="e#24620#25018#1" expanded="false" />
            <element signature="e#25367#25455#0" expanded="false" />
            <element signature="e#25625#25699#0" expanded="false" />
            <element signature="e#25831#25902#0" expanded="false" />
            <element signature="e#25979#26330#1" expanded="false" />
            <element signature="e#27003#27056#0" expanded="false" />
            <element signature="e#27356#27385#0" expanded="false" />
            <element signature="e#28927#29100#0" expanded="false" />
            <element signature="e#29240#29344#0" expanded="false" />
            <element signature="e#29401#29551#0" expanded="false" />
            <element signature="e#29658#30052#1" expanded="false" />
            <element signature="e#30678#30732#0" expanded="false" />
            <element signature="e#30873#30920#1" expanded="false" />
            <element signature="e#31064#31158#0" expanded="false" />
            <element signature="e#32453#32478#0" expanded="false" />
            <element signature="e#33364#34920#0" expanded="false" />
            <element signature="e#33364#33760#1" expanded="false" />
            <element signature="e#34295#34851#0" expanded="false" />
            <element signature="e#34916#34920#0" expanded="false" />
            <element signature="e#34951#35235#0" expanded="false" />
            <element signature="e#35015#35159#0" expanded="false" />
            <element signature="e#35204#35235#0" expanded="false" />
            <element signature="e#35268#36770#0" expanded="false" />
            <element signature="e#35394#35724#0" expanded="false" />
            <element signature="e#35769#36767#0" expanded="false" />
            <element signature="e#35769#36058#1" expanded="false" />
            <element signature="e#36098#36251#0" expanded="false" />
            <element signature="e#36770#36777#0" expanded="false" />
            <element signature="e#37070#37941#0" expanded="false" />
            <element signature="e#37070#37560#1" expanded="false" />
            <element signature="e#37566#37618#0" expanded="false" />
            <element signature="e#37700#37765#0" expanded="false" />
            <element signature="e#37944#38022#0" expanded="false" />
            <element signature="e#38095#38328#0" expanded="false" />
            <element signature="e#38095#38265#1" expanded="false" />
            <element signature="e#38378#38846#0" expanded="false" />
            <element signature="e#38378#38528#1" expanded="false" />
            <element signature="e#38712#38831#0" expanded="false" />
            <element signature="e#38877#39164#0" expanded="false" />
            <element signature="e#38877#39077#1" expanded="false" />
            <element signature="e#39187#39571#0" expanded="false" />
            <element signature="e#39187#39394#1" expanded="false" />
            <element signature="e#39594#40231#1" expanded="false" />
            <element signature="e#40396#44083#0" expanded="false" />
            <element signature="e#40396#40679#1" expanded="false" />
            <element signature="e#40688#40695#0" expanded="false" />
            <element signature="e#40784#40793#0" expanded="false" />
            <element signature="e#41230#42027#0" expanded="false" />
            <element signature="e#41890#42018#0" expanded="false" />
            <element signature="e#42027#42088#0" expanded="false" />
            <element signature="e#42195#42248#0" expanded="false" />
            <element signature="e#42667#43391#0" expanded="false" />
            <element signature="e#43253#43391#0" expanded="false" />
            <element signature="e#43742#44083#0" expanded="false" />
            <element signature="e#44004#44083#0" expanded="false" />
            <element signature="e#44129#44148#0" expanded="false" />
            <element signature="e#44197#44219#0" expanded="false" />
            <element signature="e#44264#44282#0" expanded="false" />
            <element signature="e#44332#44457#0" expanded="false" />
            <element signature="e#44514#44916#0" expanded="false" />
            <element signature="e#44593#44887#0" expanded="false" />
            <element signature="e#44698#44769#0" expanded="false" />
            <element signature="e#44821#44887#0" expanded="false" />
            <element signature="e#44922#44975#0" expanded="false" />
            <element signature="e#45297#45842#0" expanded="false" />
            <element signature="e#45369#45762#0" expanded="false" />
            <element signature="e#45720#45762#0" expanded="false" />
            <element signature="e#46116#46341#1" expanded="false" />
            <element signature="e#46710#46842#0" expanded="false" />
            <element signature="e#47122#47231#0" expanded="false" />
            <element signature="e#47285#47410#0" expanded="false" />
            <element signature="e#47606#47983#0" expanded="false" />
            <element signature="e#48090#48603#1" expanded="false" />
            <element signature="e#48609#48660#0" expanded="false" />
            <element signature="e#48716#49956#0" expanded="false" />
            <element signature="e#48716#48905#1" expanded="false" />
            <element signature="e#49045#49058#0" expanded="false" />
            <element signature="e#49962#50050#0" expanded="false" />
            <element signature="e#50262#50557#1" expanded="false" />
            <element signature="e#50566#50606#0" expanded="false" />
            <element signature="e#51308#51366#0" expanded="false" />
            <element signature="e#51500#51564#0" expanded="false" />
            <element signature="e#51743#51798#0" expanded="false" />
            <element signature="e#52049#52320#0" expanded="false" />
            <element signature="e#52049#52079#0" expanded="false" />
            <element signature="e#52209#52235#0" expanded="false" />
            <element signature="e#52329#52386#0" expanded="false" />
            <element signature="e#52509#52579#0" expanded="false" />
            <element signature="e#52828#52958#0" expanded="false" />
            <element signature="e#52967#53027#0" expanded="false" />
            <element signature="e#53155#53229#0" expanded="false" />
            <element signature="e#53708#53775#0" expanded="false" />
            <element signature="e#53924#54016#0" expanded="false" />
            <element signature="e#54270#54304#0" expanded="false" />
            <element signature="e#54391#54801#0" expanded="false" />
            <element signature="e#54391#54755#1" expanded="false" />
            <element signature="e#54879#55318#0" expanded="false" />
            <element signature="e#54879#54986#1" expanded="false" />
            <element signature="e#55076#55171#0" expanded="false" />
            <element signature="e#55198#55318#0" expanded="false" />
            <element signature="e#55377#55412#0" expanded="false" />
            <element signature="e#55461#57513#0" expanded="false" />
            <element signature="e#55461#55652#1" expanded="false" />
            <element signature="e#56002#56567#0" expanded="false" />
            <element signature="e#56002#56023#0" expanded="false" />
            <element signature="e#56622#57500#0" expanded="false" />
            <element signature="e#56765#57010#0" expanded="false" />
            <element signature="e#56765#56823#0" expanded="false" />
            <element signature="e#57065#57428#0" expanded="false" />
            <element signature="e#57065#57122#0" expanded="false" />
            <element signature="e#57566#58062#0" expanded="false" />
            <element signature="e#57566#57708#1" expanded="false" />
            <element signature="e#57882#58035#0" expanded="false" />
            <element signature="e#58112#58309#0" expanded="false" />
            <element signature="e#58157#58309#0" expanded="false" />
            <element signature="e#58364#60211#0" expanded="false" />
            <element signature="e#58364#58821#1" expanded="false" />
            <element signature="e#58887#58922#0" expanded="false" />
            <element signature="e#59001#59053#0" expanded="false" />
            <element signature="e#59309#60103#0" expanded="false" />
            <element signature="e#59340#59365#0" expanded="false" />
            <element signature="e#59434#59480#0" expanded="false" />
            <element signature="e#59525#59573#0" expanded="false" />
            <element signature="e#59617#59750#0" expanded="false" />
            <element signature="e#59802#60103#0" expanded="false" />
            <element signature="e#59908#59955#0" expanded="false" />
            <element signature="e#59998#60103#0" expanded="false" />
            <marker date="1584284577338" expanded="false" signature="48372:48472" ph="..." />
            <marker date="1584284577338" expanded="false" signature="48507:48595" ph="..." />
=======
        <state relative-caret-position="389">
          <caret line="707" column="47" lean-forward="true" selection-start-line="707" selection-start-column="47" selection-end-line="707" selection-end-column="47" />
          <folding>
            <element signature="e#16#35#0" expanded="true" />
            <element signature="e#210#6937#0" expanded="false" />
            <element signature="e#210#320#1" expanded="false" />
            <element signature="e#904#3674#0" expanded="false" />
            <element signature="e#904#3035#1" expanded="false" />
            <element signature="e#3722#3762#0" expanded="false" />
            <element signature="e#3810#3850#0" expanded="false" />
            <element signature="e#3898#3940#0" expanded="false" />
            <element signature="e#3989#4033#0" expanded="false" />
            <element signature="e#4082#4176#0" expanded="false" />
            <element signature="e#4224#4295#0" expanded="false" />
            <element signature="e#4342#4384#0" expanded="false" />
            <element signature="e#4428#4467#0" expanded="false" />
            <element signature="e#4516#4564#0" expanded="false" />
            <element signature="e#4615#4663#0" expanded="false" />
            <element signature="e#4716#4770#0" expanded="false" />
            <element signature="e#4820#4869#0" expanded="false" />
            <element signature="e#4902#5400#0" expanded="false" />
            <element signature="e#5453#5876#0" expanded="false" />
            <element signature="e#5930#6367#0" expanded="false" />
            <element signature="e#5930#6077#1" expanded="false" />
            <element signature="e#6130#6168#0" expanded="false" />
            <element signature="e#6195#6367#0" expanded="false" />
            <element signature="e#6195#6346#1" expanded="false" />
            <element signature="e#6425#6585#0" expanded="false" />
            <element signature="e#6425#6530#1" expanded="false" />
            <element signature="e#6633#6801#0" expanded="false" />
            <element signature="e#6633#6732#1" expanded="false" />
            <element signature="e#6866#6934#0" expanded="false" />
            <element signature="e#6937#7022#0" expanded="false" />
            <element signature="e#7798#14319#0" expanded="false" />
            <element signature="e#8373#8888#0" expanded="false" />
            <element signature="e#8961#10099#0" expanded="false" />
            <element signature="e#8961#10065#1" expanded="false" />
            <element signature="e#10176#12037#0" expanded="false" />
            <element signature="e#10176#10683#1" expanded="false" />
            <element signature="e#11464#11486#0" expanded="false" />
            <element signature="e#12082#14319#0" expanded="false" />
            <element signature="e#12082#12605#1" expanded="false" />
            <element signature="e#13095#13225#0" expanded="false" />
            <element signature="e#13493#13558#0" expanded="false" />
            <element signature="e#13703#13904#0" expanded="false" />
            <element signature="e#13970#14173#0" expanded="false" />
            <element signature="e#14354#14703#0" expanded="false" />
            <element signature="e#14417#14564#0" expanded="false" />
            <element signature="e#14618#14703#0" expanded="false" />
            <element signature="e#14741#16142#0" expanded="false" />
            <element signature="e#14741#14864#1" expanded="false" />
            <element signature="e#14918#15521#0" expanded="false" />
            <element signature="e#15296#15475#0" expanded="false" />
            <element signature="e#15575#16142#0" expanded="false" />
            <element signature="e#16175#17702#0" expanded="false" />
            <element signature="e#16175#16428#1" expanded="false" />
            <element signature="e#16473#16967#0" expanded="false" />
            <element signature="e#16768#16921#0" expanded="false" />
            <element signature="e#17021#17702#0" expanded="false" />
            <element signature="e#17021#17254#1" expanded="false" />
            <element signature="e#17517#17562#0" expanded="false" />
            <element signature="e#17734#19110#0" expanded="false" />
            <element signature="e#17817#18288#0" expanded="false" />
            <element signature="e#18111#18242#0" expanded="false" />
            <element signature="e#18342#19110#0" expanded="false" />
            <element signature="e#18403#18473#0" expanded="false" />
            <element signature="e#18731#18812#0" expanded="false" />
            <element signature="e#19143#20655#0" expanded="false" />
            <element signature="e#19143#19295#1" expanded="false" />
            <element signature="e#19340#19933#0" expanded="false" />
            <element signature="e#19615#19761#0" expanded="false" />
            <element signature="e#19987#20655#0" expanded="false" />
            <element signature="e#19987#20169#1" expanded="false" />
            <element signature="e#20200#20265#0" expanded="false" />
            <element signature="e#20460#20473#0" expanded="false" />
            <element signature="e#20687#20840#1" expanded="false" />
            <element signature="e#20885#21316#0" expanded="false" />
            <element signature="e#21375#21570#0" expanded="false" />
            <element signature="e#21375#21426#1" expanded="false" />
            <element signature="e#21729#26857#0" expanded="false" />
            <element signature="e#22493#23355#0" expanded="false" />
            <element signature="e#23428#23586#0" expanded="false" />
            <element signature="e#23428#23573#1" expanded="false" />
            <element signature="e#23592#23661#0" expanded="false" />
            <element signature="e#23786#24816#0" expanded="false" />
            <element signature="e#23786#24184#1" expanded="false" />
            <element signature="e#24616#24690#0" expanded="false" />
            <element signature="e#24822#24893#0" expanded="false" />
            <element signature="e#24985#26857#0" expanded="false" />
            <element signature="e#24985#25479#1" expanded="false" />
            <element signature="e#25936#25989#0" expanded="false" />
            <element signature="e#26431#26460#0" expanded="false" />
            <element signature="e#26549#26804#0" expanded="false" />
            <element signature="e#26897#27250#0" expanded="false" />
            <element signature="e#26963#27125#0" expanded="false" />
            <element signature="e#27178#27250#0" expanded="false" />
            <element signature="e#27291#27664#0" expanded="false" />
            <element signature="e#27375#27543#0" expanded="false" />
            <element signature="e#27596#27664#0" expanded="false" />
            <element signature="e#27705#28455#0" expanded="false" />
            <element signature="e#27826#27999#0" expanded="false" />
            <element signature="e#28052#28452#0" expanded="false" />
            <element signature="e#28076#28180#0" expanded="false" />
            <element signature="e#28237#28387#0" expanded="false" />
            <element signature="e#28581#34139#0" expanded="false" />
            <element signature="e#28581#29125#1" expanded="false" />
            <element signature="e#29170#29425#0" expanded="false" />
            <element signature="e#29287#29424#0" expanded="false" />
            <element signature="e#29431#29485#0" expanded="false" />
            <element signature="e#29673#30077#0" expanded="false" />
            <element signature="e#30132#30715#0" expanded="false" />
            <element signature="e#30228#30461#0" expanded="false" />
            <element signature="e#30488#30715#0" expanded="false" />
            <element signature="e#30768#33619#0" expanded="false" />
            <element signature="e#30768#30989#1" expanded="false" />
            <element signature="e#31056#31150#0" expanded="false" />
            <element signature="e#31316#33499#0" expanded="false" />
            <element signature="e#31840#31948#0" expanded="false" />
            <element signature="e#32116#32221#0" expanded="false" />
            <element signature="e#32631#32656#0" expanded="false" />
            <element signature="e#32789#32914#0" expanded="false" />
            <element signature="e#33053#33337#0" expanded="false" />
            <element signature="e#33526#33606#0" expanded="false" />
            <element signature="e#33672#34139#0" expanded="false" />
            <element signature="e#33780#34051#0" expanded="false" />
            <element signature="e#33829#33953#0" expanded="false" />
            <element signature="e#34169#35725#0" expanded="false" />
            <element signature="e#34169#34565#1" expanded="false" />
            <element signature="e#35100#35656#0" expanded="false" />
            <element signature="e#35721#35725#0" expanded="false" />
            <element signature="e#35756#36040#0" expanded="false" />
            <element signature="e#35820#35964#0" expanded="false" />
            <element signature="e#36009#36040#0" expanded="false" />
            <element signature="e#36073#37575#0" expanded="false" />
            <element signature="e#36199#36529#0" expanded="false" />
            <element signature="e#36574#37572#0" expanded="false" />
            <element signature="e#36574#36863#1" expanded="false" />
            <element signature="e#36903#37056#0" expanded="false" />
            <element signature="e#37575#37582#0" expanded="false" />
            <element signature="e#37875#38746#0" expanded="false" />
            <element signature="e#37875#38365#1" expanded="false" />
            <element signature="e#38371#38423#0" expanded="false" />
            <element signature="e#38505#38570#0" expanded="false" />
            <element signature="e#38749#38827#0" expanded="false" />
            <element signature="e#38900#39133#0" expanded="false" />
            <element signature="e#38900#39070#1" expanded="false" />
            <element signature="e#39183#39651#0" expanded="false" />
            <element signature="e#39183#39333#1" expanded="false" />
            <element signature="e#39517#39636#0" expanded="false" />
            <element signature="e#39682#39969#0" expanded="false" />
            <element signature="e#39682#39882#1" expanded="false" />
            <element signature="e#39992#40376#0" expanded="false" />
            <element signature="e#39992#40199#1" expanded="false" />
            <element signature="e#40399#60276#0" expanded="false" />
            <element signature="e#40399#41036#1" expanded="false" />
            <element signature="e#41225#44912#0" expanded="false" />
            <element signature="e#41225#41508#1" expanded="false" />
            <element signature="e#41517#41524#0" expanded="false" />
            <element signature="e#41613#41622#0" expanded="false" />
            <element signature="e#42059#42856#0" expanded="false" />
            <element signature="e#42719#42847#0" expanded="false" />
            <element signature="e#42856#42917#0" expanded="false" />
            <element signature="e#43024#43077#0" expanded="false" />
            <element signature="e#43496#44220#0" expanded="false" />
            <element signature="e#44082#44220#0" expanded="false" />
            <element signature="e#44571#44912#0" expanded="false" />
            <element signature="e#44833#44912#0" expanded="false" />
            <element signature="e#44958#44977#0" expanded="false" />
            <element signature="e#45026#45048#0" expanded="false" />
            <element signature="e#45093#45111#0" expanded="false" />
            <element signature="e#45161#45286#0" expanded="false" />
            <element signature="e#45292#45345#0" expanded="false" />
            <element signature="e#45667#46212#0" expanded="false" />
            <element signature="e#45739#46132#0" expanded="false" />
            <element signature="e#46090#46132#0" expanded="false" />
            <element signature="e#46299#47694#0" expanded="false" />
            <element signature="e#46299#46524#1" expanded="false" />
            <element signature="e#46573#47593#0" expanded="false" />
            <element signature="e#46893#47025#0" expanded="false" />
            <element signature="e#47075#47252#0" expanded="false" />
            <element signature="e#47305#47414#0" expanded="false" />
            <element signature="e#47468#47593#0" expanded="false" />
            <element signature="e#47798#48197#0" expanded="false" />
            <element signature="e#47898#48197#0" expanded="false" />
            <element signature="e#47991#48074#0" expanded="false" />
            <element signature="e#48126#48197#0" expanded="false" />
            <element signature="e#48240#48655#0" expanded="false" />
            <element signature="e#48319#48613#0" expanded="false" />
            <element signature="e#48424#48495#0" expanded="false" />
            <element signature="e#48547#48613#0" expanded="false" />
            <element signature="e#48661#48712#0" expanded="false" />
            <element signature="e#48768#50008#0" expanded="false" />
            <element signature="e#48768#48957#1" expanded="false" />
            <element signature="e#49097#49110#0" expanded="false" />
            <element signature="e#50014#50102#0" expanded="false" />
            <element signature="e#50314#54329#0" expanded="false" />
            <element signature="e#50314#50609#1" expanded="false" />
            <element signature="e#50618#50658#0" expanded="false" />
            <element signature="e#51218#51364#0" expanded="false" />
            <element signature="e#51373#51431#0" expanded="false" />
            <element signature="e#51565#51629#0" expanded="false" />
            <element signature="e#51808#51863#0" expanded="false" />
            <element signature="e#52114#52385#0" expanded="false" />
            <element signature="e#52114#52144#0" expanded="false" />
            <element signature="e#52274#52300#0" expanded="false" />
            <element signature="e#52394#52451#0" expanded="false" />
            <element signature="e#52574#52644#0" expanded="false" />
            <element signature="e#52893#53023#0" expanded="false" />
            <element signature="e#53032#53092#0" expanded="false" />
            <element signature="e#53220#53294#0" expanded="false" />
            <element signature="e#53773#53840#0" expanded="false" />
            <element signature="e#53989#54081#0" expanded="false" />
            <element signature="e#54335#54369#0" expanded="false" />
            <element signature="e#54456#54866#0" expanded="false" />
            <element signature="e#54456#54820#1" expanded="false" />
            <element signature="e#54944#55383#0" expanded="false" />
            <element signature="e#54944#55051#1" expanded="false" />
            <element signature="e#55141#55236#0" expanded="false" />
            <element signature="e#55263#55383#0" expanded="false" />
            <element signature="e#55442#55477#0" expanded="false" />
            <element signature="e#55526#57578#0" expanded="false" />
            <element signature="e#55526#55717#1" expanded="false" />
            <element signature="e#56067#56632#0" expanded="false" />
            <element signature="e#56067#56088#0" expanded="false" />
            <element signature="e#56687#57565#0" expanded="false" />
            <element signature="e#56830#57075#0" expanded="false" />
            <element signature="e#56830#56888#0" expanded="false" />
            <element signature="e#57130#57493#0" expanded="false" />
            <element signature="e#57130#57187#0" expanded="false" />
            <element signature="e#57631#58127#0" expanded="false" />
            <element signature="e#57631#57773#1" expanded="false" />
            <element signature="e#57947#58100#0" expanded="false" />
            <element signature="e#58177#58374#0" expanded="false" />
            <element signature="e#58222#58374#0" expanded="false" />
            <element signature="e#58429#60276#0" expanded="false" />
            <element signature="e#58429#58886#1" expanded="false" />
            <element signature="e#58952#58987#0" expanded="false" />
            <element signature="e#59066#59118#0" expanded="false" />
            <element signature="e#59374#60168#0" expanded="false" />
            <element signature="e#59405#59430#0" expanded="false" />
            <element signature="e#59499#59545#0" expanded="false" />
            <element signature="e#59590#59638#0" expanded="false" />
            <element signature="e#59682#59815#0" expanded="false" />
            <element signature="e#59867#60168#0" expanded="false" />
            <element signature="e#59973#60020#0" expanded="false" />
            <element signature="e#60063#60168#0" expanded="false" />
            <marker date="1583858508639" expanded="false" signature="20682:21570" ph="..." />
>>>>>>> 06902e95
          </folding>
        </state>
      </provider>
    </entry>
<<<<<<< HEAD
    <entry file="file://$PROJECT_DIR$/qteasy/__main__.py">
      <provider selected="true" editor-type-id="text-editor">
        <state relative-caret-position="740">
          <caret line="38" column="45" lean-forward="true" selection-start-line="38" selection-start-column="45" selection-end-line="38" selection-end-column="45" />
          <folding>
            <element signature="e#32#57#0" expanded="true" />
            <element signature="e#440#555#1" expanded="false" />
            <element signature="e#1819#1963#0" expanded="false" />
            <element signature="e#1968#2003#0" expanded="false" />
            <element signature="e#2567#2639#0" expanded="false" />
            <element signature="e#2914#2960#0" expanded="false" />
            <element signature="e#3193#3204#0" expanded="false" />
          </folding>
        </state>
      </provider>
    </entry>
=======
>>>>>>> 06902e95
  </component>
</project><|MERGE_RESOLUTION|>--- conflicted
+++ resolved
@@ -2,13 +2,9 @@
 <project version="4">
   <component name="ChangeListManager">
     <list default="true" id="75394a47-6cd2-446f-929e-a0a7affc6456" name="Default" comment="">
-<<<<<<< HEAD
-      <change type="MODIFICATION" beforePath="$PROJECT_DIR$/qteasy/__main__.py" afterPath="$PROJECT_DIR$/qteasy/__main__.py" />
-      <change type="MODIFICATION" beforePath="$PROJECT_DIR$/qteasy/core.py" afterPath="$PROJECT_DIR$/qteasy/core.py" />
-=======
+
       <change type="MODIFICATION" beforePath="$PROJECT_DIR$/.idea/workspace.xml" afterPath="$PROJECT_DIR$/.idea/workspace.xml" />
       <change type="MODIFICATION" beforePath="$PROJECT_DIR$/qteasy/history.py" afterPath="$PROJECT_DIR$/qteasy/history.py" />
->>>>>>> 06902e95
       <change type="MODIFICATION" beforePath="$PROJECT_DIR$/qteasy/operator.py" afterPath="$PROJECT_DIR$/qteasy/operator.py" />
     </list>
     <option name="EXCLUDED_CONVERTED_TO_IGNORED" value="true" />
@@ -226,7 +222,6 @@
       <file leaf-file-name="operator.py" pinned="false" current-in-tab="true">
         <entry file="file://$PROJECT_DIR$/qteasy/operator.py">
           <provider selected="true" editor-type-id="text-editor">
-<<<<<<< HEAD
             <state relative-caret-position="948">
               <caret line="726" column="90" lean-forward="true" selection-start-line="726" selection-start-column="90" selection-end-line="726" selection-end-column="90" />
               <folding>
@@ -443,255 +438,7 @@
                 <element signature="e#59998#60103#0" expanded="false" />
                 <marker date="1584284577338" expanded="false" signature="48372:48472" ph="..." />
                 <marker date="1584284577338" expanded="false" signature="48507:48595" ph="..." />
-=======
-            <state relative-caret-position="389">
-              <caret line="707" column="47" lean-forward="true" selection-start-line="707" selection-start-column="47" selection-end-line="707" selection-end-column="47" />
-              <folding>
-                <element signature="e#16#35#0" expanded="true" />
-                <element signature="e#210#6937#0" expanded="false" />
-                <element signature="e#210#320#1" expanded="false" />
-                <element signature="e#904#3674#0" expanded="false" />
-                <element signature="e#904#3035#1" expanded="false" />
-                <element signature="e#3722#3762#0" expanded="false" />
-                <element signature="e#3810#3850#0" expanded="false" />
-                <element signature="e#3898#3940#0" expanded="false" />
-                <element signature="e#3989#4033#0" expanded="false" />
-                <element signature="e#4082#4176#0" expanded="false" />
-                <element signature="e#4224#4295#0" expanded="false" />
-                <element signature="e#4342#4384#0" expanded="false" />
-                <element signature="e#4428#4467#0" expanded="false" />
-                <element signature="e#4516#4564#0" expanded="false" />
-                <element signature="e#4615#4663#0" expanded="false" />
-                <element signature="e#4716#4770#0" expanded="false" />
-                <element signature="e#4820#4869#0" expanded="false" />
-                <element signature="e#4902#5400#0" expanded="false" />
-                <element signature="e#5453#5876#0" expanded="false" />
-                <element signature="e#5930#6367#0" expanded="false" />
-                <element signature="e#5930#6077#1" expanded="false" />
-                <element signature="e#6130#6168#0" expanded="false" />
-                <element signature="e#6195#6367#0" expanded="false" />
-                <element signature="e#6195#6346#1" expanded="false" />
-                <element signature="e#6425#6585#0" expanded="false" />
-                <element signature="e#6425#6530#1" expanded="false" />
-                <element signature="e#6633#6801#0" expanded="false" />
-                <element signature="e#6633#6732#1" expanded="false" />
-                <element signature="e#6866#6934#0" expanded="false" />
-                <element signature="e#6937#7022#0" expanded="false" />
-                <element signature="e#7798#14319#0" expanded="false" />
-                <element signature="e#8373#8888#0" expanded="false" />
-                <element signature="e#8961#10099#0" expanded="false" />
-                <element signature="e#8961#10065#1" expanded="false" />
-                <element signature="e#10176#12037#0" expanded="false" />
-                <element signature="e#10176#10683#1" expanded="false" />
-                <element signature="e#11464#11486#0" expanded="false" />
-                <element signature="e#12082#14319#0" expanded="false" />
-                <element signature="e#12082#12605#1" expanded="false" />
-                <element signature="e#13095#13225#0" expanded="false" />
-                <element signature="e#13493#13558#0" expanded="false" />
-                <element signature="e#13703#13904#0" expanded="false" />
-                <element signature="e#13970#14173#0" expanded="false" />
-                <element signature="e#14354#14703#0" expanded="false" />
-                <element signature="e#14417#14564#0" expanded="false" />
-                <element signature="e#14618#14703#0" expanded="false" />
-                <element signature="e#14741#16142#0" expanded="false" />
-                <element signature="e#14741#14864#1" expanded="false" />
-                <element signature="e#14918#15521#0" expanded="false" />
-                <element signature="e#15296#15475#0" expanded="false" />
-                <element signature="e#15575#16142#0" expanded="false" />
-                <element signature="e#16175#17702#0" expanded="false" />
-                <element signature="e#16175#16428#1" expanded="false" />
-                <element signature="e#16473#16967#0" expanded="false" />
-                <element signature="e#16768#16921#0" expanded="false" />
-                <element signature="e#17021#17702#0" expanded="false" />
-                <element signature="e#17021#17254#1" expanded="false" />
-                <element signature="e#17517#17562#0" expanded="false" />
-                <element signature="e#17734#19110#0" expanded="false" />
-                <element signature="e#17817#18288#0" expanded="false" />
-                <element signature="e#18111#18242#0" expanded="false" />
-                <element signature="e#18342#19110#0" expanded="false" />
-                <element signature="e#18403#18473#0" expanded="false" />
-                <element signature="e#18731#18812#0" expanded="false" />
-                <element signature="e#19143#20655#0" expanded="false" />
-                <element signature="e#19143#19295#1" expanded="false" />
-                <element signature="e#19340#19933#0" expanded="false" />
-                <element signature="e#19615#19761#0" expanded="false" />
-                <element signature="e#19987#20655#0" expanded="false" />
-                <element signature="e#19987#20169#1" expanded="false" />
-                <element signature="e#20200#20265#0" expanded="false" />
-                <element signature="e#20460#20473#0" expanded="false" />
-                <element signature="e#20687#20840#1" expanded="false" />
-                <element signature="e#20885#21316#0" expanded="false" />
-                <element signature="e#21375#21570#0" expanded="false" />
-                <element signature="e#21375#21426#1" expanded="false" />
-                <element signature="e#21729#26857#0" expanded="false" />
-                <element signature="e#22493#23355#0" expanded="false" />
-                <element signature="e#23428#23586#0" expanded="false" />
-                <element signature="e#23428#23573#1" expanded="false" />
-                <element signature="e#23592#23661#0" expanded="false" />
-                <element signature="e#23786#24816#0" expanded="false" />
-                <element signature="e#23786#24184#1" expanded="false" />
-                <element signature="e#24616#24690#0" expanded="false" />
-                <element signature="e#24822#24893#0" expanded="false" />
-                <element signature="e#24985#26857#0" expanded="false" />
-                <element signature="e#24985#25479#1" expanded="false" />
-                <element signature="e#25936#25989#0" expanded="false" />
-                <element signature="e#26431#26460#0" expanded="false" />
-                <element signature="e#26549#26804#0" expanded="false" />
-                <element signature="e#26897#27250#0" expanded="false" />
-                <element signature="e#26963#27125#0" expanded="false" />
-                <element signature="e#27178#27250#0" expanded="false" />
-                <element signature="e#27291#27664#0" expanded="false" />
-                <element signature="e#27375#27543#0" expanded="false" />
-                <element signature="e#27596#27664#0" expanded="false" />
-                <element signature="e#27705#28455#0" expanded="false" />
-                <element signature="e#27826#27999#0" expanded="false" />
-                <element signature="e#28052#28452#0" expanded="false" />
-                <element signature="e#28076#28180#0" expanded="false" />
-                <element signature="e#28237#28387#0" expanded="false" />
-                <element signature="e#28581#34139#0" expanded="false" />
-                <element signature="e#28581#29125#1" expanded="false" />
-                <element signature="e#29170#29425#0" expanded="false" />
-                <element signature="e#29287#29424#0" expanded="false" />
-                <element signature="e#29431#29485#0" expanded="false" />
-                <element signature="e#29673#30077#0" expanded="false" />
-                <element signature="e#30132#30715#0" expanded="false" />
-                <element signature="e#30228#30461#0" expanded="false" />
-                <element signature="e#30488#30715#0" expanded="false" />
-                <element signature="e#30768#33619#0" expanded="false" />
-                <element signature="e#30768#30989#1" expanded="false" />
-                <element signature="e#31056#31150#0" expanded="false" />
-                <element signature="e#31316#33499#0" expanded="false" />
-                <element signature="e#31840#31948#0" expanded="false" />
-                <element signature="e#32116#32221#0" expanded="false" />
-                <element signature="e#32631#32656#0" expanded="false" />
-                <element signature="e#32789#32914#0" expanded="false" />
-                <element signature="e#33053#33337#0" expanded="false" />
-                <element signature="e#33526#33606#0" expanded="false" />
-                <element signature="e#33672#34139#0" expanded="false" />
-                <element signature="e#33780#34051#0" expanded="false" />
-                <element signature="e#33829#33953#0" expanded="false" />
-                <element signature="e#34169#35725#0" expanded="false" />
-                <element signature="e#34169#34565#1" expanded="false" />
-                <element signature="e#35100#35656#0" expanded="false" />
-                <element signature="e#35721#35725#0" expanded="false" />
-                <element signature="e#35756#36040#0" expanded="false" />
-                <element signature="e#35820#35964#0" expanded="false" />
-                <element signature="e#36009#36040#0" expanded="false" />
-                <element signature="e#36073#37575#0" expanded="false" />
-                <element signature="e#36199#36529#0" expanded="false" />
-                <element signature="e#36574#37572#0" expanded="false" />
-                <element signature="e#36574#36863#1" expanded="false" />
-                <element signature="e#36903#37056#0" expanded="false" />
-                <element signature="e#37575#37582#0" expanded="false" />
-                <element signature="e#37875#38746#0" expanded="false" />
-                <element signature="e#37875#38365#1" expanded="false" />
-                <element signature="e#38371#38423#0" expanded="false" />
-                <element signature="e#38505#38570#0" expanded="false" />
-                <element signature="e#38749#38827#0" expanded="false" />
-                <element signature="e#38900#39133#0" expanded="false" />
-                <element signature="e#38900#39070#1" expanded="false" />
-                <element signature="e#39183#39651#0" expanded="false" />
-                <element signature="e#39183#39333#1" expanded="false" />
-                <element signature="e#39517#39636#0" expanded="false" />
-                <element signature="e#39682#39969#0" expanded="false" />
-                <element signature="e#39682#39882#1" expanded="false" />
-                <element signature="e#39992#40376#0" expanded="false" />
-                <element signature="e#39992#40199#1" expanded="false" />
-                <element signature="e#40399#60276#0" expanded="false" />
-                <element signature="e#40399#41036#1" expanded="false" />
-                <element signature="e#41225#44912#0" expanded="false" />
-                <element signature="e#41225#41508#1" expanded="false" />
-                <element signature="e#41517#41524#0" expanded="false" />
-                <element signature="e#41613#41622#0" expanded="false" />
-                <element signature="e#42059#42856#0" expanded="false" />
-                <element signature="e#42719#42847#0" expanded="false" />
-                <element signature="e#42856#42917#0" expanded="false" />
-                <element signature="e#43024#43077#0" expanded="false" />
-                <element signature="e#43496#44220#0" expanded="false" />
-                <element signature="e#44082#44220#0" expanded="false" />
-                <element signature="e#44571#44912#0" expanded="false" />
-                <element signature="e#44833#44912#0" expanded="false" />
-                <element signature="e#44958#44977#0" expanded="false" />
-                <element signature="e#45026#45048#0" expanded="false" />
-                <element signature="e#45093#45111#0" expanded="false" />
-                <element signature="e#45161#45286#0" expanded="false" />
-                <element signature="e#45292#45345#0" expanded="false" />
-                <element signature="e#45667#46212#0" expanded="false" />
-                <element signature="e#45739#46132#0" expanded="false" />
-                <element signature="e#46090#46132#0" expanded="false" />
-                <element signature="e#46299#47694#0" expanded="false" />
-                <element signature="e#46299#46524#1" expanded="false" />
-                <element signature="e#46573#47593#0" expanded="false" />
-                <element signature="e#46893#47025#0" expanded="false" />
-                <element signature="e#47075#47252#0" expanded="false" />
-                <element signature="e#47305#47414#0" expanded="false" />
-                <element signature="e#47468#47593#0" expanded="false" />
-                <element signature="e#47798#48197#0" expanded="false" />
-                <element signature="e#47898#48197#0" expanded="false" />
-                <element signature="e#47991#48074#0" expanded="false" />
-                <element signature="e#48126#48197#0" expanded="false" />
-                <element signature="e#48240#48655#0" expanded="false" />
-                <element signature="e#48319#48613#0" expanded="false" />
-                <element signature="e#48424#48495#0" expanded="false" />
-                <element signature="e#48547#48613#0" expanded="false" />
-                <element signature="e#48661#48712#0" expanded="false" />
-                <element signature="e#48768#50008#0" expanded="false" />
-                <element signature="e#48768#48957#1" expanded="false" />
-                <element signature="e#49097#49110#0" expanded="false" />
-                <element signature="e#50014#50102#0" expanded="false" />
-                <element signature="e#50314#54329#0" expanded="false" />
-                <element signature="e#50314#50609#1" expanded="false" />
-                <element signature="e#50618#50658#0" expanded="false" />
-                <element signature="e#51218#51364#0" expanded="false" />
-                <element signature="e#51373#51431#0" expanded="false" />
-                <element signature="e#51565#51629#0" expanded="false" />
-                <element signature="e#51808#51863#0" expanded="false" />
-                <element signature="e#52114#52385#0" expanded="false" />
-                <element signature="e#52114#52144#0" expanded="false" />
-                <element signature="e#52274#52300#0" expanded="false" />
-                <element signature="e#52394#52451#0" expanded="false" />
-                <element signature="e#52574#52644#0" expanded="false" />
-                <element signature="e#52893#53023#0" expanded="false" />
-                <element signature="e#53032#53092#0" expanded="false" />
-                <element signature="e#53220#53294#0" expanded="false" />
-                <element signature="e#53773#53840#0" expanded="false" />
-                <element signature="e#53989#54081#0" expanded="false" />
-                <element signature="e#54335#54369#0" expanded="false" />
-                <element signature="e#54456#54866#0" expanded="false" />
-                <element signature="e#54456#54820#1" expanded="false" />
-                <element signature="e#54944#55383#0" expanded="false" />
-                <element signature="e#54944#55051#1" expanded="false" />
-                <element signature="e#55141#55236#0" expanded="false" />
-                <element signature="e#55263#55383#0" expanded="false" />
-                <element signature="e#55442#55477#0" expanded="false" />
-                <element signature="e#55526#57578#0" expanded="false" />
-                <element signature="e#55526#55717#1" expanded="false" />
-                <element signature="e#56067#56632#0" expanded="false" />
-                <element signature="e#56067#56088#0" expanded="false" />
-                <element signature="e#56687#57565#0" expanded="false" />
-                <element signature="e#56830#57075#0" expanded="false" />
-                <element signature="e#56830#56888#0" expanded="false" />
-                <element signature="e#57130#57493#0" expanded="false" />
-                <element signature="e#57130#57187#0" expanded="false" />
-                <element signature="e#57631#58127#0" expanded="false" />
-                <element signature="e#57631#57773#1" expanded="false" />
-                <element signature="e#57947#58100#0" expanded="false" />
-                <element signature="e#58177#58374#0" expanded="false" />
-                <element signature="e#58222#58374#0" expanded="false" />
-                <element signature="e#58429#60276#0" expanded="false" />
-                <element signature="e#58429#58886#1" expanded="false" />
-                <element signature="e#58952#58987#0" expanded="false" />
-                <element signature="e#59066#59118#0" expanded="false" />
-                <element signature="e#59374#60168#0" expanded="false" />
-                <element signature="e#59405#59430#0" expanded="false" />
-                <element signature="e#59499#59545#0" expanded="false" />
-                <element signature="e#59590#59638#0" expanded="false" />
-                <element signature="e#59682#59815#0" expanded="false" />
-                <element signature="e#59867#60168#0" expanded="false" />
-                <element signature="e#59973#60020#0" expanded="false" />
-                <element signature="e#60063#60168#0" expanded="false" />
-                <marker date="1583858508639" expanded="false" signature="20682:21570" ph="..." />
->>>>>>> 06902e95
+
               </folding>
             </state>
           </provider>
@@ -700,7 +447,7 @@
       <file leaf-file-name="history.py" pinned="false" current-in-tab="false">
         <entry file="file://$PROJECT_DIR$/qteasy/history.py">
           <provider selected="true" editor-type-id="text-editor">
-<<<<<<< HEAD
+
             <state relative-caret-position="232">
               <caret line="113" column="37" lean-forward="false" selection-start-line="113" selection-start-column="37" selection-end-line="113" selection-end-column="37" />
               <folding>
@@ -802,113 +549,6 @@
                 <element signature="e#22037#22088#0" expanded="false" />
                 <element signature="e#22172#22219#0" expanded="false" />
                 <marker date="1584257629060" expanded="false" signature="10639:10839" ph="..." />
-=======
-            <state relative-caret-position="1497">
-              <caret line="325" column="81" lean-forward="false" selection-start-line="325" selection-start-column="81" selection-end-line="325" selection-end-column="81" />
-              <folding>
-                <element signature="e#130#204#0" expanded="false" />
-                <element signature="e#342#5649#0" expanded="false" />
-                <element signature="e#342#598#1" expanded="false" />
-                <element signature="e#678#2352#0" expanded="false" />
-                <element signature="e#678#831#1" expanded="false" />
-                <element signature="e#2037#2122#0" expanded="false" />
-                <element signature="e#2398#2417#0" expanded="false" />
-                <element signature="e#2463#2482#0" expanded="false" />
-                <element signature="e#2528#2547#0" expanded="false" />
-                <element signature="e#2598#2618#0" expanded="false" />
-                <element signature="e#2663#2680#0" expanded="false" />
-                <element signature="e#2724#2741#0" expanded="false" />
-                <element signature="e#2787#2804#0" expanded="false" />
-                <element signature="e#2853#2873#0" expanded="false" />
-                <element signature="e#2919#2939#0" expanded="false" />
-                <element signature="e#2986#3006#0" expanded="false" />
-                <element signature="e#3058#3078#0" expanded="false" />
-                <element signature="e#3123#3173#0" expanded="false" />
-                <element signature="e#3221#5048#0" expanded="false" />
-                <element signature="e#3221#3574#1" expanded="false" />
-                <element signature="e#3932#4146#0" expanded="false" />
-                <element signature="e#3967#4052#0" expanded="false" />
-                <element signature="e#4262#4380#0" expanded="false" />
-                <element signature="e#4407#4544#0" expanded="false" />
-                <element signature="e#4554#4632#0" expanded="false" />
-                <element signature="e#5086#5139#0" expanded="false" />
-                <element signature="e#5169#5311#0" expanded="false" />
-                <element signature="e#5353#5442#0" expanded="false" />
-                <element signature="e#5508#5649#0" expanded="false" />
-                <element signature="e#5701#5901#0" expanded="false" />
-                <element signature="e#5701#5793#1" expanded="false" />
-                <element signature="e#5935#6062#0" expanded="false" />
-                <element signature="e#5935#6062#2" expanded="false" />
-                <element signature="e#6103#6846#0" expanded="false" />
-                <element signature="e#6103#6340#1" expanded="false" />
-                <element signature="e#6681#6816#0" expanded="false" />
-                <element signature="e#6926#7040#1" expanded="false" />
-                <element signature="e#7045#7051#0" expanded="false" />
-                <element signature="e#7426#8273#0" expanded="false" />
-                <element signature="e#7426#7459#0" expanded="false" />
-                <element signature="e#8052#8079#0" expanded="false" />
-                <element signature="e#8354#8380#0" expanded="false" />
-                <element signature="e#8449#8480#0" expanded="false" />
-                <element signature="e#8548#8577#0" expanded="false" />
-                <element signature="e#8639#8666#0" expanded="false" />
-                <element signature="e#8733#8761#0" expanded="false" />
-                <element signature="e#8825#8848#0" expanded="false" />
-                <element signature="e#8913#8934#0" expanded="false" />
-                <element signature="e#9027#9072#0" expanded="false" />
-                <element signature="e#9078#9098#0" expanded="false" />
-                <element signature="e#10440#10823#0" expanded="false" />
-                <element signature="e#10505#10767#0" expanded="false" />
-                <element signature="e#10897#11387#0" expanded="false" />
-                <element signature="e#10897#10909#0" expanded="false" />
-                <element signature="e#11455#11511#0" expanded="false" />
-                <element signature="e#11585#12042#0" expanded="false" />
-                <element signature="e#11709#12042#0" expanded="false" />
-                <element signature="e#12101#15817#0" expanded="false" />
-                <element signature="e#12101#12132#0" expanded="false" />
-                <element signature="e#12297#12347#0" expanded="false" />
-                <element signature="e#12516#15817#0" expanded="false" />
-                <element signature="e#12890#12999#0" expanded="false" />
-                <element signature="e#13012#13084#0" expanded="false" />
-                <element signature="e#13628#13659#0" expanded="false" />
-                <element signature="e#13879#14180#0" expanded="false" />
-                <element signature="e#14030#14167#0" expanded="false" />
-                <element signature="e#14180#14232#0" expanded="false" />
-                <element signature="e#14465#15424#0" expanded="false" />
-                <element signature="e#14517#15250#0" expanded="false" />
-                <element signature="e#14845#15250#0" expanded="false" />
-                <element signature="e#15042#15059#0" expanded="false" />
-                <element signature="e#15295#15424#0" expanded="false" />
-                <element signature="e#15569#15793#0" expanded="false" />
-                <element signature="e#15857#15935#0" expanded="false" />
-                <element signature="e#15976#16368#0" expanded="false" />
-                <element signature="e#16038#16273#0" expanded="false" />
-                <element signature="e#16431#17113#0" expanded="false" />
-                <element signature="e#16563#16931#0" expanded="false" />
-                <element signature="e#16584#16796#0" expanded="false" />
-                <element signature="e#16833#16931#0" expanded="false" />
-                <element signature="e#16958#17083#0" expanded="false" />
-                <element signature="e#17163#17830#0" expanded="false" />
-                <element signature="e#17239#17830#0" expanded="false" />
-                <element signature="e#17292#17764#0" expanded="false" />
-                <element signature="e#17536#17609#0" expanded="false" />
-                <element signature="e#17652#17729#0" expanded="false" />
-                <element signature="e#17889#19101#0" expanded="false" />
-                <element signature="e#17889#17918#0" expanded="false" />
-                <element signature="e#18978#18997#0" expanded="false" />
-                <element signature="e#19198#19404#0" expanded="false" />
-                <element signature="e#19444#19529#0" expanded="false" />
-                <element signature="e#19596#19946#0" expanded="false" />
-                <element signature="e#19596#19627#0" expanded="false" />
-                <element signature="e#19799#19924#0" expanded="false" />
-                <element signature="e#20014#21180#0" expanded="false" />
-                <element signature="e#20014#20033#0" expanded="false" />
-                <element signature="e#20650#21106#0" expanded="false" />
-                <element signature="e#20721#21080#0" expanded="false" />
-                <element signature="e#21239#21486#0" expanded="false" />
-                <element signature="e#21536#21866#0" expanded="false" />
-                <element signature="e#21608#21659#0" expanded="false" />
-                <element signature="e#21743#21790#0" expanded="false" />
->>>>>>> 06902e95
               </folding>
             </state>
           </provider>
@@ -917,7 +557,6 @@
       <file leaf-file-name="__init__.py" pinned="false" current-in-tab="false">
         <entry file="file://$PROJECT_DIR$/qteasy/__init__.py">
           <provider selected="true" editor-type-id="text-editor">
-<<<<<<< HEAD
             <state relative-caret-position="420">
               <caret line="21" column="0" lean-forward="false" selection-start-line="21" selection-start-column="0" selection-end-line="21" selection-end-column="0" />
               <folding>
@@ -1247,12 +886,7 @@
                 <element signature="e#34583#34686#1" expanded="false" />
                 <element signature="e#34750#34874#0" expanded="false" />
                 <element signature="e#34750#34840#1" expanded="false" />
-=======
-            <state relative-caret-position="184">
-              <caret line="10" column="0" lean-forward="false" selection-start-line="10" selection-start-column="0" selection-end-line="10" selection-end-column="0" />
-              <folding>
-                <element signature="e#16#35#0" expanded="true" />
->>>>>>> 06902e95
+
               </folding>
             </state>
           </provider>
@@ -1261,7 +895,6 @@
       <file leaf-file-name="__main__.py" pinned="false" current-in-tab="false">
         <entry file="file://$PROJECT_DIR$/qteasy/__main__.py">
           <provider selected="true" editor-type-id="text-editor">
-<<<<<<< HEAD
             <state relative-caret-position="740">
               <caret line="38" column="45" lean-forward="true" selection-start-line="38" selection-start-column="45" selection-end-line="38" selection-end-column="45" />
               <folding>
@@ -1273,11 +906,7 @@
                 <element signature="e#2914#2960#0" expanded="false" />
                 <element signature="e#3193#3204#0" expanded="false" />
               </folding>
-=======
-            <state relative-caret-position="713">
-              <caret line="34" column="0" lean-forward="false" selection-start-line="34" selection-start-column="0" selection-end-line="34" selection-end-column="0" />
-              <folding />
->>>>>>> 06902e95
+
             </state>
           </provider>
         </entry>
@@ -1410,13 +1039,8 @@
         <option value="$PROJECT_DIR$/qteasy/app/__init__.py" />
         <option value="$PROJECT_DIR$/qteasy/__init__.py" />
         <option value="$PROJECT_DIR$/test.py" />
-<<<<<<< HEAD
         <option value="$PROJECT_DIR$/qteasy/utilfuncs.py" />
         <option value="$PROJECT_DIR$/qteasy/core.py" />
-=======
-        <option value="$PROJECT_DIR$/qteasy/core.py" />
-        <option value="$PROJECT_DIR$/qteasy/__main__.py" />
->>>>>>> 06902e95
         <option value="$PROJECT_DIR$/qteasy/history.py" />
         <option value="$PROJECT_DIR$/qteasy/operator.py" />
         <option value="$PROJECT_DIR$/qteasy/__main__.py" />
@@ -1877,13 +1501,10 @@
       <window_info id="Version Control" active="false" anchor="bottom" auto_hide="false" internal_type="DOCKED" type="DOCKED" visible="false" show_stripe_button="true" weight="0.32941177" sideWeight="0.5" order="10" side_tool="false" content_ui="tabs" />
       <window_info id="Python Console" active="false" anchor="bottom" auto_hide="false" internal_type="DOCKED" type="DOCKED" visible="false" show_stripe_button="true" weight="0.32941177" sideWeight="0.5" order="8" side_tool="false" content_ui="tabs" />
       <window_info id="Run" active="false" anchor="bottom" auto_hide="false" internal_type="DOCKED" type="DOCKED" visible="false" show_stripe_button="true" weight="0.3164706" sideWeight="0.5" order="2" side_tool="false" content_ui="tabs" />
-<<<<<<< HEAD
       <window_info id="Terminal" active="false" anchor="bottom" auto_hide="false" internal_type="DOCKED" type="DOCKED" visible="false" show_stripe_button="true" weight="0.3" sideWeight="0.5" order="9" side_tool="false" content_ui="tabs" />
       <window_info id="Project" active="false" anchor="left" auto_hide="false" internal_type="DOCKED" type="DOCKED" visible="false" show_stripe_button="true" weight="0.26180556" sideWeight="0.4917647" order="0" side_tool="false" content_ui="combo" />
       <window_info id="Database" active="false" anchor="right" auto_hide="false" internal_type="DOCKED" type="DOCKED" visible="false" show_stripe_button="true" weight="0.3298611" sideWeight="0.5" order="4" side_tool="false" content_ui="tabs" />
       <window_info id="Find" active="false" anchor="bottom" auto_hide="false" internal_type="DOCKED" type="DOCKED" visible="false" show_stripe_button="true" weight="0.32588235" sideWeight="0.5" order="1" side_tool="false" content_ui="tabs" />
-=======
->>>>>>> 06902e95
       <window_info id="Structure" active="false" anchor="left" auto_hide="false" internal_type="DOCKED" type="DOCKED" visible="false" show_stripe_button="true" weight="0.25" sideWeight="0.49598163" order="1" side_tool="false" content_ui="tabs" />
       <window_info id="Terminal" active="false" anchor="bottom" auto_hide="false" internal_type="DOCKED" type="DOCKED" visible="false" show_stripe_button="true" weight="0.3435294" sideWeight="0.5" order="9" side_tool="false" content_ui="tabs" />
       <window_info id="Favorites" active="false" anchor="left" auto_hide="false" internal_type="DOCKED" type="DOCKED" visible="false" show_stripe_button="true" weight="0.19722222" sideWeight="0.5082353" order="2" side_tool="true" content_ui="tabs" />
@@ -1942,7 +1563,6 @@
         <state relative-caret-position="0">
           <caret line="0" column="14" lean-forward="true" selection-start-line="0" selection-start-column="0" selection-end-line="0" selection-end-column="14" />
           <folding>
-<<<<<<< HEAD
             <element signature="e#143#217#0" expanded="false" />
             <element signature="e#355#611#1" expanded="false" />
             <element signature="e#691#2365#0" expanded="false" />
@@ -2041,110 +1661,6 @@
             <element signature="e#22037#22088#0" expanded="false" />
             <element signature="e#22172#22219#0" expanded="false" />
             <marker date="1584257629060" expanded="false" signature="10639:10839" ph="..." />
-=======
-            <element signature="e#130#204#0" expanded="false" />
-            <element signature="e#342#5649#0" expanded="false" />
-            <element signature="e#342#598#1" expanded="false" />
-            <element signature="e#678#2352#0" expanded="false" />
-            <element signature="e#678#831#1" expanded="false" />
-            <element signature="e#2037#2122#0" expanded="false" />
-            <element signature="e#2398#2417#0" expanded="false" />
-            <element signature="e#2463#2482#0" expanded="false" />
-            <element signature="e#2528#2547#0" expanded="false" />
-            <element signature="e#2598#2618#0" expanded="false" />
-            <element signature="e#2663#2680#0" expanded="false" />
-            <element signature="e#2724#2741#0" expanded="false" />
-            <element signature="e#2787#2804#0" expanded="false" />
-            <element signature="e#2853#2873#0" expanded="false" />
-            <element signature="e#2919#2939#0" expanded="false" />
-            <element signature="e#2986#3006#0" expanded="false" />
-            <element signature="e#3058#3078#0" expanded="false" />
-            <element signature="e#3123#3173#0" expanded="false" />
-            <element signature="e#3221#5048#0" expanded="false" />
-            <element signature="e#3221#3574#1" expanded="false" />
-            <element signature="e#3932#4146#0" expanded="false" />
-            <element signature="e#3967#4052#0" expanded="false" />
-            <element signature="e#4262#4380#0" expanded="false" />
-            <element signature="e#4407#4544#0" expanded="false" />
-            <element signature="e#4554#4632#0" expanded="false" />
-            <element signature="e#5086#5139#0" expanded="false" />
-            <element signature="e#5169#5311#0" expanded="false" />
-            <element signature="e#5353#5442#0" expanded="false" />
-            <element signature="e#5508#5649#0" expanded="false" />
-            <element signature="e#5701#5901#0" expanded="false" />
-            <element signature="e#5701#5793#1" expanded="false" />
-            <element signature="e#5935#6062#0" expanded="false" />
-            <element signature="e#5935#6062#2" expanded="false" />
-            <element signature="e#6103#6846#0" expanded="false" />
-            <element signature="e#6103#6340#1" expanded="false" />
-            <element signature="e#6681#6816#0" expanded="false" />
-            <element signature="e#6926#7040#1" expanded="false" />
-            <element signature="e#7045#7051#0" expanded="false" />
-            <element signature="e#7426#8273#0" expanded="false" />
-            <element signature="e#7426#7459#0" expanded="false" />
-            <element signature="e#8052#8079#0" expanded="false" />
-            <element signature="e#8354#8380#0" expanded="false" />
-            <element signature="e#8449#8480#0" expanded="false" />
-            <element signature="e#8548#8577#0" expanded="false" />
-            <element signature="e#8639#8666#0" expanded="false" />
-            <element signature="e#8733#8761#0" expanded="false" />
-            <element signature="e#8825#8848#0" expanded="false" />
-            <element signature="e#8913#8934#0" expanded="false" />
-            <element signature="e#9027#9072#0" expanded="false" />
-            <element signature="e#9078#9098#0" expanded="false" />
-            <element signature="e#10440#10823#0" expanded="false" />
-            <element signature="e#10505#10767#0" expanded="false" />
-            <element signature="e#10897#11387#0" expanded="false" />
-            <element signature="e#10897#10909#0" expanded="false" />
-            <element signature="e#11455#11511#0" expanded="false" />
-            <element signature="e#11585#12042#0" expanded="false" />
-            <element signature="e#11709#12042#0" expanded="false" />
-            <element signature="e#12101#15817#0" expanded="false" />
-            <element signature="e#12101#12132#0" expanded="false" />
-            <element signature="e#12297#12347#0" expanded="false" />
-            <element signature="e#12516#15817#0" expanded="false" />
-            <element signature="e#12890#12999#0" expanded="false" />
-            <element signature="e#13012#13084#0" expanded="false" />
-            <element signature="e#13628#13659#0" expanded="false" />
-            <element signature="e#13879#14180#0" expanded="false" />
-            <element signature="e#14030#14167#0" expanded="false" />
-            <element signature="e#14180#14232#0" expanded="false" />
-            <element signature="e#14465#15424#0" expanded="false" />
-            <element signature="e#14517#15250#0" expanded="false" />
-            <element signature="e#14845#15250#0" expanded="false" />
-            <element signature="e#15042#15059#0" expanded="false" />
-            <element signature="e#15295#15424#0" expanded="false" />
-            <element signature="e#15569#15793#0" expanded="false" />
-            <element signature="e#15857#15935#0" expanded="false" />
-            <element signature="e#15976#16368#0" expanded="false" />
-            <element signature="e#16038#16273#0" expanded="false" />
-            <element signature="e#16431#17113#0" expanded="false" />
-            <element signature="e#16563#16931#0" expanded="false" />
-            <element signature="e#16584#16796#0" expanded="false" />
-            <element signature="e#16833#16931#0" expanded="false" />
-            <element signature="e#16958#17083#0" expanded="false" />
-            <element signature="e#17163#17830#0" expanded="false" />
-            <element signature="e#17239#17830#0" expanded="false" />
-            <element signature="e#17292#17764#0" expanded="false" />
-            <element signature="e#17536#17609#0" expanded="false" />
-            <element signature="e#17652#17729#0" expanded="false" />
-            <element signature="e#17889#19101#0" expanded="false" />
-            <element signature="e#17889#17918#0" expanded="false" />
-            <element signature="e#18978#18997#0" expanded="false" />
-            <element signature="e#19198#19404#0" expanded="false" />
-            <element signature="e#19444#19529#0" expanded="false" />
-            <element signature="e#19596#19946#0" expanded="false" />
-            <element signature="e#19596#19627#0" expanded="false" />
-            <element signature="e#19799#19924#0" expanded="false" />
-            <element signature="e#20014#21180#0" expanded="false" />
-            <element signature="e#20014#20033#0" expanded="false" />
-            <element signature="e#20650#21106#0" expanded="false" />
-            <element signature="e#20721#21080#0" expanded="false" />
-            <element signature="e#21239#21486#0" expanded="false" />
-            <element signature="e#21536#21866#0" expanded="false" />
-            <element signature="e#21608#21659#0" expanded="false" />
-            <element signature="e#21743#21790#0" expanded="false" />
->>>>>>> 06902e95
           </folding>
         </state>
       </provider>
@@ -2494,7 +2010,6 @@
     </entry>
     <entry file="file://$PROJECT_DIR$/qteasy/utilfuncs.py">
       <provider selected="true" editor-type-id="text-editor">
-<<<<<<< HEAD
         <state relative-caret-position="420">
           <caret line="21" column="0" lean-forward="false" selection-start-line="21" selection-start-column="0" selection-end-line="21" selection-end-column="0" />
           <folding>
@@ -3112,473 +2627,12 @@
             <element signature="e#22037#22088#0" expanded="false" />
             <element signature="e#22172#22219#0" expanded="false" />
             <marker date="1584257629060" expanded="false" signature="10639:10839" ph="..." />
-=======
-        <state relative-caret-position="529">
-          <caret line="25" column="92" lean-forward="false" selection-start-line="25" selection-start-column="92" selection-end-line="25" selection-end-column="92" />
-          <folding>
-            <element signature="e#1814#1877#0" expanded="false" />
-            <element signature="e#2042#2351#0" expanded="false" />
-            <element signature="e#2042#2288#1" expanded="false" />
-            <element signature="e#2393#2530#0" expanded="false" />
-            <element signature="e#2393#2499#1" expanded="false" />
-            <element signature="e#2569#2809#0" expanded="false" />
-            <element signature="e#2569#2781#1" expanded="false" />
-            <element signature="e#2831#2961#0" expanded="false" />
-            <element signature="e#2831#2930#1" expanded="false" />
-            <element signature="e#3007#3163#0" expanded="false" />
-            <element signature="e#3007#3128#1" expanded="false" />
-            <element signature="e#3224#3501#0" expanded="false" />
-            <element signature="e#3224#3460#1" expanded="false" />
-            <element signature="e#3551#3765#0" expanded="false" />
-            <element signature="e#3551#3720#1" expanded="false" />
-            <element signature="e#3856#4090#0" expanded="false" />
-            <element signature="e#3856#4028#1" expanded="false" />
-            <element signature="e#4134#4259#0" expanded="false" />
-            <element signature="e#4134#4220#1" expanded="false" />
-            <element signature="e#4314#4471#0" expanded="false" />
-            <element signature="e#4314#4428#1" expanded="false" />
-            <element signature="e#4525#4697#0" expanded="false" />
-            <element signature="e#4525#4648#1" expanded="false" />
-            <element signature="e#4754#4940#0" expanded="false" />
-            <element signature="e#4754#4888#1" expanded="false" />
-            <element signature="e#4978#5106#0" expanded="false" />
-            <element signature="e#4978#5072#1" expanded="false" />
-            <element signature="e#5153#5324#0" expanded="false" />
-            <element signature="e#5153#5282#1" expanded="false" />
-            <element signature="e#5363#5507#0" expanded="false" />
-            <element signature="e#5363#5472#1" expanded="false" />
-            <element signature="e#5547#5682#0" expanded="false" />
-            <element signature="e#5547#5646#1" expanded="false" />
-            <element signature="e#5720#5851#0" expanded="false" />
-            <element signature="e#5720#5817#1" expanded="false" />
-            <element signature="e#5854#5917#0" expanded="false" />
-            <element signature="e#5995#6182#0" expanded="false" />
-            <element signature="e#5995#6137#1" expanded="false" />
-            <element signature="e#6232#6429#0" expanded="false" />
-            <element signature="e#6232#6383#1" expanded="false" />
-            <element signature="e#6492#6688#0" expanded="false" />
-            <element signature="e#6492#6634#1" expanded="false" />
-            <element signature="e#6732#6893#0" expanded="false" />
-            <element signature="e#6732#6853#1" expanded="false" />
-            <element signature="e#6940#7080#0" expanded="false" />
-            <element signature="e#6940#7037#1" expanded="false" />
-            <element signature="e#7119#7265#0" expanded="false" />
-            <element signature="e#7119#7227#1" expanded="false" />
-            <element signature="e#7314#7481#0" expanded="false" />
-            <element signature="e#7314#7436#1" expanded="false" />
-            <element signature="e#7519#7653#0" expanded="false" />
-            <element signature="e#7519#7619#1" expanded="false" />
-            <element signature="e#7701#7877#0" expanded="false" />
-            <element signature="e#7701#7833#1" expanded="false" />
-            <element signature="e#7947#8236#0" expanded="false" />
-            <element signature="e#7947#8175#1" expanded="false" />
-            <element signature="e#8353#8763#0" expanded="false" />
-            <element signature="e#8353#8661#1" expanded="false" />
-            <element signature="e#8806#9031#0" expanded="false" />
-            <element signature="e#8806#8991#1" expanded="false" />
-            <element signature="e#9088#9306#0" expanded="false" />
-            <element signature="e#9088#9253#1" expanded="false" />
-            <element signature="e#9360#9563#0" expanded="false" />
-            <element signature="e#9360#9513#1" expanded="false" />
-            <element signature="e#9610#9760#0" expanded="false" />
-            <element signature="e#9610#9717#1" expanded="false" />
-            <element signature="e#9798#9906#0" expanded="false" />
-            <element signature="e#9798#9872#1" expanded="false" />
-            <element signature="e#9959#10133#0" expanded="false" />
-            <element signature="e#9959#10084#1" expanded="false" />
-            <element signature="e#10179#10327#0" expanded="false" />
-            <element signature="e#10179#10285#1" expanded="false" />
-            <element signature="e#10390#10579#0" expanded="false" />
-            <element signature="e#10390#10525#1" expanded="false" />
-            <element signature="e#10617#10759#0" expanded="false" />
-            <element signature="e#10617#10725#1" expanded="false" />
-            <element signature="e#10798#10953#0" expanded="false" />
-            <element signature="e#10798#10918#1" expanded="false" />
-            <element signature="e#10992#11132#0" expanded="false" />
-            <element signature="e#10992#11097#1" expanded="false" />
-            <element signature="e#11174#11331#0" expanded="false" />
-            <element signature="e#11174#11293#1" expanded="false" />
-            <element signature="e#11369#11492#0" expanded="false" />
-            <element signature="e#11369#11458#1" expanded="false" />
-            <element signature="e#11608#11953#0" expanded="false" />
-            <element signature="e#11608#11848#1" expanded="false" />
-            <element signature="e#12038#12311#0" expanded="false" />
-            <element signature="e#12038#12233#1" expanded="false" />
-            <element signature="e#12402#12679#0" expanded="false" />
-            <element signature="e#12402#12598#1" expanded="false" />
-            <element signature="e#12718#12868#0" expanded="false" />
-            <element signature="e#12718#12833#1" expanded="false" />
-            <element signature="e#12952#13194#0" expanded="false" />
-            <element signature="e#12952#13119#1" expanded="false" />
-            <element signature="e#13245#13403#0" expanded="false" />
-            <element signature="e#13245#13356#1" expanded="false" />
-            <element signature="e#13406#13469#0" expanded="false" />
-            <element signature="e#13536#13687#0" expanded="false" />
-            <element signature="e#13536#13647#1" expanded="false" />
-            <element signature="e#13760#13990#0" expanded="false" />
-            <element signature="e#13760#13923#1" expanded="false" />
-            <element signature="e#14021#14113#0" expanded="false" />
-            <element signature="e#14021#14083#1" expanded="false" />
-            <element signature="e#14116#14145#0" expanded="false" />
-            <element signature="e#14218#14380#0" expanded="false" />
-            <element signature="e#14218#14335#1" expanded="false" />
-            <element signature="e#14430#14604#0" expanded="false" />
-            <element signature="e#14430#14558#1" expanded="false" />
-            <element signature="e#14641#14763#0" expanded="false" />
-            <element signature="e#14641#14727#1" expanded="false" />
-            <element signature="e#14766#14795#0" expanded="false" />
-            <element signature="e#14867#15015#0" expanded="false" />
-            <element signature="e#14867#14972#1" expanded="false" />
-            <element signature="e#15047#15148#0" expanded="false" />
-            <element signature="e#15047#15117#1" expanded="false" />
-            <element signature="e#15187#15314#0" expanded="false" />
-            <element signature="e#15187#15276#1" expanded="false" />
-            <element signature="e#15353#15487#0" expanded="false" />
-            <element signature="e#15353#15449#1" expanded="false" />
-            <element signature="e#15490#15529#0" expanded="false" />
-            <element signature="e#15579#15693#0" expanded="false" />
-            <element signature="e#15579#15663#1" expanded="false" />
-            <element signature="e#15723#15835#0" expanded="false" />
-            <element signature="e#15723#15806#1" expanded="false" />
-            <element signature="e#15864#16000#0" expanded="false" />
-            <element signature="e#15864#15972#1" expanded="false" />
-            <element signature="e#16027#16124#0" expanded="false" />
-            <element signature="e#16027#16098#1" expanded="false" />
-            <element signature="e#16156#16269#0" expanded="false" />
-            <element signature="e#16156#16238#1" expanded="false" />
-            <element signature="e#16272#16323#0" expanded="false" />
-            <element signature="e#16390#16535#0" expanded="false" />
-            <element signature="e#16390#16491#1" expanded="false" />
-            <element signature="e#16585#16743#0" expanded="false" />
-            <element signature="e#16585#16694#1" expanded="false" />
-            <element signature="e#16789#16946#0" expanded="false" />
-            <element signature="e#16789#16901#1" expanded="false" />
-            <element signature="e#16996#17154#0" expanded="false" />
-            <element signature="e#16996#17105#1" expanded="false" />
-            <element signature="e#17201#17360#0" expanded="false" />
-            <element signature="e#17201#17314#1" expanded="false" />
-            <element signature="e#17412#17579#0" expanded="false" />
-            <element signature="e#17412#17528#1" expanded="false" />
-            <element signature="e#17632#17806#0" expanded="false" />
-            <element signature="e#17632#17754#1" expanded="false" />
-            <element signature="e#17858#18015#0" expanded="false" />
-            <element signature="e#17858#17964#1" expanded="false" />
-            <element signature="e#18066#18221#0" expanded="false" />
-            <element signature="e#18066#18171#1" expanded="false" />
-            <element signature="e#18268#18415#0" expanded="false" />
-            <element signature="e#18268#18369#1" expanded="false" />
-            <element signature="e#18463#18611#0" expanded="false" />
-            <element signature="e#18463#18564#1" expanded="false" />
-            <element signature="e#18665#18826#0" expanded="false" />
-            <element signature="e#18665#18773#1" expanded="false" />
-            <element signature="e#18881#19050#0" expanded="false" />
-            <element signature="e#18881#18996#1" expanded="false" />
-            <element signature="e#19102#19258#0" expanded="false" />
-            <element signature="e#19102#19207#1" expanded="false" />
-            <element signature="e#19311#19471#0" expanded="false" />
-            <element signature="e#19311#19419#1" expanded="false" />
-            <element signature="e#19514#19652#0" expanded="false" />
-            <element signature="e#19514#19610#1" expanded="false" />
-            <element signature="e#19699#19846#0" expanded="false" />
-            <element signature="e#19699#19800#1" expanded="false" />
-            <element signature="e#19898#20055#0" expanded="false" />
-            <element signature="e#19898#20004#1" expanded="false" />
-            <element signature="e#20103#20259#0" expanded="false" />
-            <element signature="e#20103#20212#1" expanded="false" />
-            <element signature="e#20313#20475#0" expanded="false" />
-            <element signature="e#20313#20422#1" expanded="false" />
-            <element signature="e#20525#20678#0" expanded="false" />
-            <element signature="e#20525#20629#1" expanded="false" />
-            <element signature="e#20733#20915#0" expanded="false" />
-            <element signature="e#20733#20861#1" expanded="false" />
-            <element signature="e#20968#21127#0" expanded="false" />
-            <element signature="e#20968#21075#1" expanded="false" />
-            <element signature="e#21172#21314#0" expanded="false" />
-            <element signature="e#21172#21270#1" expanded="false" />
-            <element signature="e#21363#21514#0" expanded="false" />
-            <element signature="e#21363#21466#1" expanded="false" />
-            <element signature="e#21559#21709#0" expanded="false" />
-            <element signature="e#21559#21665#1" expanded="false" />
-            <element signature="e#21759#21920#0" expanded="false" />
-            <element signature="e#21759#21871#1" expanded="false" />
-            <element signature="e#21967#22121#0" expanded="false" />
-            <element signature="e#21967#22075#1" expanded="false" />
-            <element signature="e#22167#22319#0" expanded="false" />
-            <element signature="e#22167#22274#1" expanded="false" />
-            <element signature="e#22368#22532#0" expanded="false" />
-            <element signature="e#22368#22484#1" expanded="false" />
-            <element signature="e#22583#22738#0" expanded="false" />
-            <element signature="e#22583#22688#1" expanded="false" />
-            <element signature="e#22792#22958#0" expanded="false" />
-            <element signature="e#22792#22905#1" expanded="false" />
-            <element signature="e#23003#23154#0" expanded="false" />
-            <element signature="e#23003#23110#1" expanded="false" />
-            <element signature="e#23207#23366#0" expanded="false" />
-            <element signature="e#23207#23314#1" expanded="false" />
-            <element signature="e#23412#23556#0" expanded="false" />
-            <element signature="e#23412#23511#1" expanded="false" />
-            <element signature="e#23610#23808#0" expanded="false" />
-            <element signature="e#23610#23755#1" expanded="false" />
-            <element signature="e#23859#24014#0" expanded="false" />
-            <element signature="e#23859#23964#1" expanded="false" />
-            <element signature="e#24067#24227#0" expanded="false" />
-            <element signature="e#24067#24175#1" expanded="false" />
-            <element signature="e#24274#24428#0" expanded="false" />
-            <element signature="e#24274#24382#1" expanded="false" />
-            <element signature="e#24475#24621#0" expanded="false" />
-            <element signature="e#24475#24575#1" expanded="false" />
-            <element signature="e#24671#24824#0" expanded="false" />
-            <element signature="e#24671#24775#1" expanded="false" />
-            <element signature="e#24870#25015#0" expanded="false" />
-            <element signature="e#24870#24970#1" expanded="false" />
-            <element signature="e#25069#25231#0" expanded="false" />
-            <element signature="e#25069#25178#1" expanded="false" />
-            <element signature="e#25281#25434#0" expanded="false" />
-            <element signature="e#25281#25385#1" expanded="false" />
-            <element signature="e#25479#25630#0" expanded="false" />
-            <element signature="e#25479#25586#1" expanded="false" />
-            <element signature="e#25677#25831#0" expanded="false" />
-            <element signature="e#25677#25785#1" expanded="false" />
-            <element signature="e#25881#26034#0" expanded="false" />
-            <element signature="e#25881#25985#1" expanded="false" />
-            <element signature="e#26089#26263#0" expanded="false" />
-            <element signature="e#26089#26209#1" expanded="false" />
-            <element signature="e#26317#26478#0" expanded="false" />
-            <element signature="e#26317#26425#1" expanded="false" />
-            <element signature="e#26529#26684#0" expanded="false" />
-            <element signature="e#26529#26634#1" expanded="false" />
-            <element signature="e#26732#26888#0" expanded="false" />
-            <element signature="e#26732#26841#1" expanded="false" />
-            <element signature="e#26938#27091#0" expanded="false" />
-            <element signature="e#26938#27042#1" expanded="false" />
-            <element signature="e#27144#27303#0" expanded="false" />
-            <element signature="e#27144#27251#1" expanded="false" />
-            <element signature="e#27355#27512#0" expanded="false" />
-            <element signature="e#27355#27461#1" expanded="false" />
-            <element signature="e#27557#27744#0" expanded="false" />
-            <element signature="e#27557#27700#1" expanded="false" />
-            <element signature="e#27792#27941#0" expanded="false" />
-            <element signature="e#27792#27894#1" expanded="false" />
-            <element signature="e#27989#28145#0" expanded="false" />
-            <element signature="e#27989#28098#1" expanded="false" />
-            <element signature="e#28191#28343#0" expanded="false" />
-            <element signature="e#28191#28298#1" expanded="false" />
-            <element signature="e#28394#28550#0" expanded="false" />
-            <element signature="e#28394#28500#1" expanded="false" />
-            <element signature="e#28604#28769#0" expanded="false" />
-            <element signature="e#28604#28716#1" expanded="false" />
-            <element signature="e#28824#29003#0" expanded="false" />
-            <element signature="e#28824#28949#1" expanded="false" />
-            <element signature="e#29006#29035#0" expanded="false" />
-            <element signature="e#29099#29238#0" expanded="false" />
-            <element signature="e#29099#29199#1" expanded="false" />
-            <element signature="e#29283#29457#0" expanded="false" />
-            <element signature="e#29283#29416#1" expanded="false" />
-            <element signature="e#29501#29639#0" expanded="false" />
-            <element signature="e#29501#29599#1" expanded="false" />
-            <element signature="e#29689#29839#0" expanded="false" />
-            <element signature="e#29689#29793#1" expanded="false" />
-            <element signature="e#29893#30051#0" expanded="false" />
-            <element signature="e#29893#30001#1" expanded="false" />
-            <element signature="e#30101#30251#0" expanded="false" />
-            <element signature="e#30101#30205#1" expanded="false" />
-            <element signature="e#30300#30461#0" expanded="false" />
-            <element signature="e#30300#30417#1" expanded="false" />
-            <element signature="e#30499#30634#0" expanded="false" />
-            <element signature="e#30499#30600#1" expanded="false" />
-            <element signature="e#30680#30828#0" expanded="false" />
-            <element signature="e#30680#30787#1" expanded="false" />
-            <element signature="e#30831#30860#0" expanded="false" />
-            <element signature="e#30911#31017#0" expanded="false" />
-            <element signature="e#30911#30994#1" expanded="false" />
-            <element signature="e#31041#31147#0" expanded="false" />
-            <element signature="e#31041#31124#1" expanded="false" />
-            <element signature="e#31171#31277#0" expanded="false" />
-            <element signature="e#31171#31254#1" expanded="false" />
-            <element signature="e#31301#31393#0" expanded="false" />
-            <element signature="e#31301#31370#1" expanded="false" />
-            <element signature="e#31416#31520#0" expanded="false" />
-            <element signature="e#31416#31498#1" expanded="false" />
-            <element signature="e#31544#31650#0" expanded="false" />
-            <element signature="e#31544#31627#1" expanded="false" />
-            <element signature="e#31673#31774#0" expanded="false" />
-            <element signature="e#31673#31752#1" expanded="false" />
-            <element signature="e#31799#31893#0" expanded="false" />
-            <element signature="e#31799#31869#1" expanded="false" />
-            <element signature="e#31915#32012#0" expanded="false" />
-            <element signature="e#31915#31991#1" expanded="false" />
-            <element signature="e#32037#32131#0" expanded="false" />
-            <element signature="e#32037#32107#1" expanded="false" />
-            <element signature="e#32154#32258#0" expanded="false" />
-            <element signature="e#32154#32236#1" expanded="false" />
-            <element signature="e#32282#32388#0" expanded="false" />
-            <element signature="e#32282#32365#1" expanded="false" />
-            <element signature="e#32412#32511#0" expanded="false" />
-            <element signature="e#32412#32488#1" expanded="false" />
-            <element signature="e#32534#32638#0" expanded="false" />
-            <element signature="e#32534#32616#1" expanded="false" />
-            <element signature="e#32662#32768#0" expanded="false" />
-            <element signature="e#32662#32745#1" expanded="false" />
-            <element signature="e#32771#32800#0" expanded="false" />
-            <element signature="e#32853#32973#0" expanded="false" />
-            <element signature="e#32853#32947#1" expanded="false" />
-            <element signature="e#33000#33120#0" expanded="false" />
-            <element signature="e#33000#33094#1" expanded="false" />
-            <element signature="e#33158#33310#0" expanded="false" />
-            <element signature="e#33158#33276#1" expanded="false" />
-            <element signature="e#33353#33522#0" expanded="false" />
-            <element signature="e#33353#33483#1" expanded="false" />
-            <element signature="e#33560#33711#0" expanded="false" />
-            <element signature="e#33560#33677#1" expanded="false" />
-            <element signature="e#33754#33922#0" expanded="false" />
-            <element signature="e#33754#33883#1" expanded="false" />
-            <element signature="e#33963#34143#0" expanded="false" />
-            <element signature="e#33963#34106#1" expanded="false" />
-            <element signature="e#34189#34391#0" expanded="false" />
-            <element signature="e#34189#34349#1" expanded="false" />
-            <element signature="e#34419#34541#0" expanded="false" />
-            <element signature="e#34419#34514#1" expanded="false" />
-            <element signature="e#34568#34697#0" expanded="false" />
-            <element signature="e#34568#34671#1" expanded="false" />
-            <element signature="e#34735#34859#0" expanded="false" />
-            <element signature="e#34735#34825#1" expanded="false" />
-          </folding>
-        </state>
-      </provider>
-    </entry>
-    <entry file="file://$PROJECT_DIR$/qteasy/__init__.py">
-      <provider selected="true" editor-type-id="text-editor">
-        <state relative-caret-position="184">
-          <caret line="10" column="0" lean-forward="false" selection-start-line="10" selection-start-column="0" selection-end-line="10" selection-end-column="0" />
-          <folding>
-            <element signature="e#16#35#0" expanded="true" />
-          </folding>
-        </state>
-      </provider>
-    </entry>
-    <entry file="file://$PROJECT_DIR$/qteasy/__main__.py">
-      <provider selected="true" editor-type-id="text-editor">
-        <state relative-caret-position="713">
-          <caret line="34" column="0" lean-forward="false" selection-start-line="34" selection-start-column="0" selection-end-line="34" selection-end-column="0" />
-          <folding />
-        </state>
-      </provider>
-    </entry>
-    <entry file="file://$PROJECT_DIR$/qteasy/history.py">
-      <provider selected="true" editor-type-id="text-editor">
-        <state relative-caret-position="1497">
-          <caret line="325" column="81" lean-forward="false" selection-start-line="325" selection-start-column="81" selection-end-line="325" selection-end-column="81" />
-          <folding>
-            <element signature="e#130#204#0" expanded="false" />
-            <element signature="e#342#5649#0" expanded="false" />
-            <element signature="e#342#598#1" expanded="false" />
-            <element signature="e#678#2352#0" expanded="false" />
-            <element signature="e#678#831#1" expanded="false" />
-            <element signature="e#2037#2122#0" expanded="false" />
-            <element signature="e#2398#2417#0" expanded="false" />
-            <element signature="e#2463#2482#0" expanded="false" />
-            <element signature="e#2528#2547#0" expanded="false" />
-            <element signature="e#2598#2618#0" expanded="false" />
-            <element signature="e#2663#2680#0" expanded="false" />
-            <element signature="e#2724#2741#0" expanded="false" />
-            <element signature="e#2787#2804#0" expanded="false" />
-            <element signature="e#2853#2873#0" expanded="false" />
-            <element signature="e#2919#2939#0" expanded="false" />
-            <element signature="e#2986#3006#0" expanded="false" />
-            <element signature="e#3058#3078#0" expanded="false" />
-            <element signature="e#3123#3173#0" expanded="false" />
-            <element signature="e#3221#5048#0" expanded="false" />
-            <element signature="e#3221#3574#1" expanded="false" />
-            <element signature="e#3932#4146#0" expanded="false" />
-            <element signature="e#3967#4052#0" expanded="false" />
-            <element signature="e#4262#4380#0" expanded="false" />
-            <element signature="e#4407#4544#0" expanded="false" />
-            <element signature="e#4554#4632#0" expanded="false" />
-            <element signature="e#5086#5139#0" expanded="false" />
-            <element signature="e#5169#5311#0" expanded="false" />
-            <element signature="e#5353#5442#0" expanded="false" />
-            <element signature="e#5508#5649#0" expanded="false" />
-            <element signature="e#5701#5901#0" expanded="false" />
-            <element signature="e#5701#5793#1" expanded="false" />
-            <element signature="e#5935#6062#0" expanded="false" />
-            <element signature="e#5935#6062#2" expanded="false" />
-            <element signature="e#6103#6846#0" expanded="false" />
-            <element signature="e#6103#6340#1" expanded="false" />
-            <element signature="e#6681#6816#0" expanded="false" />
-            <element signature="e#6926#7040#1" expanded="false" />
-            <element signature="e#7045#7051#0" expanded="false" />
-            <element signature="e#7426#8273#0" expanded="false" />
-            <element signature="e#7426#7459#0" expanded="false" />
-            <element signature="e#8052#8079#0" expanded="false" />
-            <element signature="e#8354#8380#0" expanded="false" />
-            <element signature="e#8449#8480#0" expanded="false" />
-            <element signature="e#8548#8577#0" expanded="false" />
-            <element signature="e#8639#8666#0" expanded="false" />
-            <element signature="e#8733#8761#0" expanded="false" />
-            <element signature="e#8825#8848#0" expanded="false" />
-            <element signature="e#8913#8934#0" expanded="false" />
-            <element signature="e#9027#9072#0" expanded="false" />
-            <element signature="e#9078#9098#0" expanded="false" />
-            <element signature="e#10440#10823#0" expanded="false" />
-            <element signature="e#10505#10767#0" expanded="false" />
-            <element signature="e#10897#11387#0" expanded="false" />
-            <element signature="e#10897#10909#0" expanded="false" />
-            <element signature="e#11455#11511#0" expanded="false" />
-            <element signature="e#11585#12042#0" expanded="false" />
-            <element signature="e#11709#12042#0" expanded="false" />
-            <element signature="e#12101#15817#0" expanded="false" />
-            <element signature="e#12101#12132#0" expanded="false" />
-            <element signature="e#12297#12347#0" expanded="false" />
-            <element signature="e#12516#15817#0" expanded="false" />
-            <element signature="e#12890#12999#0" expanded="false" />
-            <element signature="e#13012#13084#0" expanded="false" />
-            <element signature="e#13628#13659#0" expanded="false" />
-            <element signature="e#13879#14180#0" expanded="false" />
-            <element signature="e#14030#14167#0" expanded="false" />
-            <element signature="e#14180#14232#0" expanded="false" />
-            <element signature="e#14465#15424#0" expanded="false" />
-            <element signature="e#14517#15250#0" expanded="false" />
-            <element signature="e#14845#15250#0" expanded="false" />
-            <element signature="e#15042#15059#0" expanded="false" />
-            <element signature="e#15295#15424#0" expanded="false" />
-            <element signature="e#15569#15793#0" expanded="false" />
-            <element signature="e#15857#15935#0" expanded="false" />
-            <element signature="e#15976#16368#0" expanded="false" />
-            <element signature="e#16038#16273#0" expanded="false" />
-            <element signature="e#16431#17113#0" expanded="false" />
-            <element signature="e#16563#16931#0" expanded="false" />
-            <element signature="e#16584#16796#0" expanded="false" />
-            <element signature="e#16833#16931#0" expanded="false" />
-            <element signature="e#16958#17083#0" expanded="false" />
-            <element signature="e#17163#17830#0" expanded="false" />
-            <element signature="e#17239#17830#0" expanded="false" />
-            <element signature="e#17292#17764#0" expanded="false" />
-            <element signature="e#17536#17609#0" expanded="false" />
-            <element signature="e#17652#17729#0" expanded="false" />
-            <element signature="e#17889#19101#0" expanded="false" />
-            <element signature="e#17889#17918#0" expanded="false" />
-            <element signature="e#18978#18997#0" expanded="false" />
-            <element signature="e#19198#19404#0" expanded="false" />
-            <element signature="e#19444#19529#0" expanded="false" />
-            <element signature="e#19596#19946#0" expanded="false" />
-            <element signature="e#19596#19627#0" expanded="false" />
-            <element signature="e#19799#19924#0" expanded="false" />
-            <element signature="e#20014#21180#0" expanded="false" />
-            <element signature="e#20014#20033#0" expanded="false" />
-            <element signature="e#20650#21106#0" expanded="false" />
-            <element signature="e#20721#21080#0" expanded="false" />
-            <element signature="e#21239#21486#0" expanded="false" />
-            <element signature="e#21536#21866#0" expanded="false" />
-            <element signature="e#21608#21659#0" expanded="false" />
-            <element signature="e#21743#21790#0" expanded="false" />
->>>>>>> 06902e95
           </folding>
         </state>
       </provider>
     </entry>
     <entry file="file://$PROJECT_DIR$/qteasy/operator.py">
       <provider selected="true" editor-type-id="text-editor">
-<<<<<<< HEAD
         <state relative-caret-position="948">
           <caret line="726" column="90" lean-forward="true" selection-start-line="726" selection-start-column="90" selection-end-line="726" selection-end-column="90" />
           <folding>
@@ -3795,260 +2849,10 @@
             <element signature="e#59998#60103#0" expanded="false" />
             <marker date="1584284577338" expanded="false" signature="48372:48472" ph="..." />
             <marker date="1584284577338" expanded="false" signature="48507:48595" ph="..." />
-=======
-        <state relative-caret-position="389">
-          <caret line="707" column="47" lean-forward="true" selection-start-line="707" selection-start-column="47" selection-end-line="707" selection-end-column="47" />
-          <folding>
-            <element signature="e#16#35#0" expanded="true" />
-            <element signature="e#210#6937#0" expanded="false" />
-            <element signature="e#210#320#1" expanded="false" />
-            <element signature="e#904#3674#0" expanded="false" />
-            <element signature="e#904#3035#1" expanded="false" />
-            <element signature="e#3722#3762#0" expanded="false" />
-            <element signature="e#3810#3850#0" expanded="false" />
-            <element signature="e#3898#3940#0" expanded="false" />
-            <element signature="e#3989#4033#0" expanded="false" />
-            <element signature="e#4082#4176#0" expanded="false" />
-            <element signature="e#4224#4295#0" expanded="false" />
-            <element signature="e#4342#4384#0" expanded="false" />
-            <element signature="e#4428#4467#0" expanded="false" />
-            <element signature="e#4516#4564#0" expanded="false" />
-            <element signature="e#4615#4663#0" expanded="false" />
-            <element signature="e#4716#4770#0" expanded="false" />
-            <element signature="e#4820#4869#0" expanded="false" />
-            <element signature="e#4902#5400#0" expanded="false" />
-            <element signature="e#5453#5876#0" expanded="false" />
-            <element signature="e#5930#6367#0" expanded="false" />
-            <element signature="e#5930#6077#1" expanded="false" />
-            <element signature="e#6130#6168#0" expanded="false" />
-            <element signature="e#6195#6367#0" expanded="false" />
-            <element signature="e#6195#6346#1" expanded="false" />
-            <element signature="e#6425#6585#0" expanded="false" />
-            <element signature="e#6425#6530#1" expanded="false" />
-            <element signature="e#6633#6801#0" expanded="false" />
-            <element signature="e#6633#6732#1" expanded="false" />
-            <element signature="e#6866#6934#0" expanded="false" />
-            <element signature="e#6937#7022#0" expanded="false" />
-            <element signature="e#7798#14319#0" expanded="false" />
-            <element signature="e#8373#8888#0" expanded="false" />
-            <element signature="e#8961#10099#0" expanded="false" />
-            <element signature="e#8961#10065#1" expanded="false" />
-            <element signature="e#10176#12037#0" expanded="false" />
-            <element signature="e#10176#10683#1" expanded="false" />
-            <element signature="e#11464#11486#0" expanded="false" />
-            <element signature="e#12082#14319#0" expanded="false" />
-            <element signature="e#12082#12605#1" expanded="false" />
-            <element signature="e#13095#13225#0" expanded="false" />
-            <element signature="e#13493#13558#0" expanded="false" />
-            <element signature="e#13703#13904#0" expanded="false" />
-            <element signature="e#13970#14173#0" expanded="false" />
-            <element signature="e#14354#14703#0" expanded="false" />
-            <element signature="e#14417#14564#0" expanded="false" />
-            <element signature="e#14618#14703#0" expanded="false" />
-            <element signature="e#14741#16142#0" expanded="false" />
-            <element signature="e#14741#14864#1" expanded="false" />
-            <element signature="e#14918#15521#0" expanded="false" />
-            <element signature="e#15296#15475#0" expanded="false" />
-            <element signature="e#15575#16142#0" expanded="false" />
-            <element signature="e#16175#17702#0" expanded="false" />
-            <element signature="e#16175#16428#1" expanded="false" />
-            <element signature="e#16473#16967#0" expanded="false" />
-            <element signature="e#16768#16921#0" expanded="false" />
-            <element signature="e#17021#17702#0" expanded="false" />
-            <element signature="e#17021#17254#1" expanded="false" />
-            <element signature="e#17517#17562#0" expanded="false" />
-            <element signature="e#17734#19110#0" expanded="false" />
-            <element signature="e#17817#18288#0" expanded="false" />
-            <element signature="e#18111#18242#0" expanded="false" />
-            <element signature="e#18342#19110#0" expanded="false" />
-            <element signature="e#18403#18473#0" expanded="false" />
-            <element signature="e#18731#18812#0" expanded="false" />
-            <element signature="e#19143#20655#0" expanded="false" />
-            <element signature="e#19143#19295#1" expanded="false" />
-            <element signature="e#19340#19933#0" expanded="false" />
-            <element signature="e#19615#19761#0" expanded="false" />
-            <element signature="e#19987#20655#0" expanded="false" />
-            <element signature="e#19987#20169#1" expanded="false" />
-            <element signature="e#20200#20265#0" expanded="false" />
-            <element signature="e#20460#20473#0" expanded="false" />
-            <element signature="e#20687#20840#1" expanded="false" />
-            <element signature="e#20885#21316#0" expanded="false" />
-            <element signature="e#21375#21570#0" expanded="false" />
-            <element signature="e#21375#21426#1" expanded="false" />
-            <element signature="e#21729#26857#0" expanded="false" />
-            <element signature="e#22493#23355#0" expanded="false" />
-            <element signature="e#23428#23586#0" expanded="false" />
-            <element signature="e#23428#23573#1" expanded="false" />
-            <element signature="e#23592#23661#0" expanded="false" />
-            <element signature="e#23786#24816#0" expanded="false" />
-            <element signature="e#23786#24184#1" expanded="false" />
-            <element signature="e#24616#24690#0" expanded="false" />
-            <element signature="e#24822#24893#0" expanded="false" />
-            <element signature="e#24985#26857#0" expanded="false" />
-            <element signature="e#24985#25479#1" expanded="false" />
-            <element signature="e#25936#25989#0" expanded="false" />
-            <element signature="e#26431#26460#0" expanded="false" />
-            <element signature="e#26549#26804#0" expanded="false" />
-            <element signature="e#26897#27250#0" expanded="false" />
-            <element signature="e#26963#27125#0" expanded="false" />
-            <element signature="e#27178#27250#0" expanded="false" />
-            <element signature="e#27291#27664#0" expanded="false" />
-            <element signature="e#27375#27543#0" expanded="false" />
-            <element signature="e#27596#27664#0" expanded="false" />
-            <element signature="e#27705#28455#0" expanded="false" />
-            <element signature="e#27826#27999#0" expanded="false" />
-            <element signature="e#28052#28452#0" expanded="false" />
-            <element signature="e#28076#28180#0" expanded="false" />
-            <element signature="e#28237#28387#0" expanded="false" />
-            <element signature="e#28581#34139#0" expanded="false" />
-            <element signature="e#28581#29125#1" expanded="false" />
-            <element signature="e#29170#29425#0" expanded="false" />
-            <element signature="e#29287#29424#0" expanded="false" />
-            <element signature="e#29431#29485#0" expanded="false" />
-            <element signature="e#29673#30077#0" expanded="false" />
-            <element signature="e#30132#30715#0" expanded="false" />
-            <element signature="e#30228#30461#0" expanded="false" />
-            <element signature="e#30488#30715#0" expanded="false" />
-            <element signature="e#30768#33619#0" expanded="false" />
-            <element signature="e#30768#30989#1" expanded="false" />
-            <element signature="e#31056#31150#0" expanded="false" />
-            <element signature="e#31316#33499#0" expanded="false" />
-            <element signature="e#31840#31948#0" expanded="false" />
-            <element signature="e#32116#32221#0" expanded="false" />
-            <element signature="e#32631#32656#0" expanded="false" />
-            <element signature="e#32789#32914#0" expanded="false" />
-            <element signature="e#33053#33337#0" expanded="false" />
-            <element signature="e#33526#33606#0" expanded="false" />
-            <element signature="e#33672#34139#0" expanded="false" />
-            <element signature="e#33780#34051#0" expanded="false" />
-            <element signature="e#33829#33953#0" expanded="false" />
-            <element signature="e#34169#35725#0" expanded="false" />
-            <element signature="e#34169#34565#1" expanded="false" />
-            <element signature="e#35100#35656#0" expanded="false" />
-            <element signature="e#35721#35725#0" expanded="false" />
-            <element signature="e#35756#36040#0" expanded="false" />
-            <element signature="e#35820#35964#0" expanded="false" />
-            <element signature="e#36009#36040#0" expanded="false" />
-            <element signature="e#36073#37575#0" expanded="false" />
-            <element signature="e#36199#36529#0" expanded="false" />
-            <element signature="e#36574#37572#0" expanded="false" />
-            <element signature="e#36574#36863#1" expanded="false" />
-            <element signature="e#36903#37056#0" expanded="false" />
-            <element signature="e#37575#37582#0" expanded="false" />
-            <element signature="e#37875#38746#0" expanded="false" />
-            <element signature="e#37875#38365#1" expanded="false" />
-            <element signature="e#38371#38423#0" expanded="false" />
-            <element signature="e#38505#38570#0" expanded="false" />
-            <element signature="e#38749#38827#0" expanded="false" />
-            <element signature="e#38900#39133#0" expanded="false" />
-            <element signature="e#38900#39070#1" expanded="false" />
-            <element signature="e#39183#39651#0" expanded="false" />
-            <element signature="e#39183#39333#1" expanded="false" />
-            <element signature="e#39517#39636#0" expanded="false" />
-            <element signature="e#39682#39969#0" expanded="false" />
-            <element signature="e#39682#39882#1" expanded="false" />
-            <element signature="e#39992#40376#0" expanded="false" />
-            <element signature="e#39992#40199#1" expanded="false" />
-            <element signature="e#40399#60276#0" expanded="false" />
-            <element signature="e#40399#41036#1" expanded="false" />
-            <element signature="e#41225#44912#0" expanded="false" />
-            <element signature="e#41225#41508#1" expanded="false" />
-            <element signature="e#41517#41524#0" expanded="false" />
-            <element signature="e#41613#41622#0" expanded="false" />
-            <element signature="e#42059#42856#0" expanded="false" />
-            <element signature="e#42719#42847#0" expanded="false" />
-            <element signature="e#42856#42917#0" expanded="false" />
-            <element signature="e#43024#43077#0" expanded="false" />
-            <element signature="e#43496#44220#0" expanded="false" />
-            <element signature="e#44082#44220#0" expanded="false" />
-            <element signature="e#44571#44912#0" expanded="false" />
-            <element signature="e#44833#44912#0" expanded="false" />
-            <element signature="e#44958#44977#0" expanded="false" />
-            <element signature="e#45026#45048#0" expanded="false" />
-            <element signature="e#45093#45111#0" expanded="false" />
-            <element signature="e#45161#45286#0" expanded="false" />
-            <element signature="e#45292#45345#0" expanded="false" />
-            <element signature="e#45667#46212#0" expanded="false" />
-            <element signature="e#45739#46132#0" expanded="false" />
-            <element signature="e#46090#46132#0" expanded="false" />
-            <element signature="e#46299#47694#0" expanded="false" />
-            <element signature="e#46299#46524#1" expanded="false" />
-            <element signature="e#46573#47593#0" expanded="false" />
-            <element signature="e#46893#47025#0" expanded="false" />
-            <element signature="e#47075#47252#0" expanded="false" />
-            <element signature="e#47305#47414#0" expanded="false" />
-            <element signature="e#47468#47593#0" expanded="false" />
-            <element signature="e#47798#48197#0" expanded="false" />
-            <element signature="e#47898#48197#0" expanded="false" />
-            <element signature="e#47991#48074#0" expanded="false" />
-            <element signature="e#48126#48197#0" expanded="false" />
-            <element signature="e#48240#48655#0" expanded="false" />
-            <element signature="e#48319#48613#0" expanded="false" />
-            <element signature="e#48424#48495#0" expanded="false" />
-            <element signature="e#48547#48613#0" expanded="false" />
-            <element signature="e#48661#48712#0" expanded="false" />
-            <element signature="e#48768#50008#0" expanded="false" />
-            <element signature="e#48768#48957#1" expanded="false" />
-            <element signature="e#49097#49110#0" expanded="false" />
-            <element signature="e#50014#50102#0" expanded="false" />
-            <element signature="e#50314#54329#0" expanded="false" />
-            <element signature="e#50314#50609#1" expanded="false" />
-            <element signature="e#50618#50658#0" expanded="false" />
-            <element signature="e#51218#51364#0" expanded="false" />
-            <element signature="e#51373#51431#0" expanded="false" />
-            <element signature="e#51565#51629#0" expanded="false" />
-            <element signature="e#51808#51863#0" expanded="false" />
-            <element signature="e#52114#52385#0" expanded="false" />
-            <element signature="e#52114#52144#0" expanded="false" />
-            <element signature="e#52274#52300#0" expanded="false" />
-            <element signature="e#52394#52451#0" expanded="false" />
-            <element signature="e#52574#52644#0" expanded="false" />
-            <element signature="e#52893#53023#0" expanded="false" />
-            <element signature="e#53032#53092#0" expanded="false" />
-            <element signature="e#53220#53294#0" expanded="false" />
-            <element signature="e#53773#53840#0" expanded="false" />
-            <element signature="e#53989#54081#0" expanded="false" />
-            <element signature="e#54335#54369#0" expanded="false" />
-            <element signature="e#54456#54866#0" expanded="false" />
-            <element signature="e#54456#54820#1" expanded="false" />
-            <element signature="e#54944#55383#0" expanded="false" />
-            <element signature="e#54944#55051#1" expanded="false" />
-            <element signature="e#55141#55236#0" expanded="false" />
-            <element signature="e#55263#55383#0" expanded="false" />
-            <element signature="e#55442#55477#0" expanded="false" />
-            <element signature="e#55526#57578#0" expanded="false" />
-            <element signature="e#55526#55717#1" expanded="false" />
-            <element signature="e#56067#56632#0" expanded="false" />
-            <element signature="e#56067#56088#0" expanded="false" />
-            <element signature="e#56687#57565#0" expanded="false" />
-            <element signature="e#56830#57075#0" expanded="false" />
-            <element signature="e#56830#56888#0" expanded="false" />
-            <element signature="e#57130#57493#0" expanded="false" />
-            <element signature="e#57130#57187#0" expanded="false" />
-            <element signature="e#57631#58127#0" expanded="false" />
-            <element signature="e#57631#57773#1" expanded="false" />
-            <element signature="e#57947#58100#0" expanded="false" />
-            <element signature="e#58177#58374#0" expanded="false" />
-            <element signature="e#58222#58374#0" expanded="false" />
-            <element signature="e#58429#60276#0" expanded="false" />
-            <element signature="e#58429#58886#1" expanded="false" />
-            <element signature="e#58952#58987#0" expanded="false" />
-            <element signature="e#59066#59118#0" expanded="false" />
-            <element signature="e#59374#60168#0" expanded="false" />
-            <element signature="e#59405#59430#0" expanded="false" />
-            <element signature="e#59499#59545#0" expanded="false" />
-            <element signature="e#59590#59638#0" expanded="false" />
-            <element signature="e#59682#59815#0" expanded="false" />
-            <element signature="e#59867#60168#0" expanded="false" />
-            <element signature="e#59973#60020#0" expanded="false" />
-            <element signature="e#60063#60168#0" expanded="false" />
-            <marker date="1583858508639" expanded="false" signature="20682:21570" ph="..." />
->>>>>>> 06902e95
           </folding>
         </state>
       </provider>
     </entry>
-<<<<<<< HEAD
     <entry file="file://$PROJECT_DIR$/qteasy/__main__.py">
       <provider selected="true" editor-type-id="text-editor">
         <state relative-caret-position="740">
@@ -4065,7 +2869,5 @@
         </state>
       </provider>
     </entry>
-=======
->>>>>>> 06902e95
   </component>
 </project>