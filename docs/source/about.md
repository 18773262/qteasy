--- conflicted
+++ resolved
@@ -4,10 +4,5 @@
 - Author: **Jackie PENG**
 - Email: *jackie_pengzhao@163.com*
 - Created: 2019, July, 16
-<<<<<<< HEAD
 - Latest Version: `1.1.0`
-- License: CC0 1.0 Universal (CC0 1.0) Public Domain Dedication
-=======
-- Latest Version: `1.0.27`
-- License: BSD 3-Clause
->>>>>>> 6ae3322c
+- License: BSD 3-Clause